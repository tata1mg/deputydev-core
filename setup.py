--- conflicted
+++ resolved
@@ -7,11 +7,7 @@
 
 setup(
     name="deputydev-core",
-<<<<<<< HEAD
-    version="1.0.0",
-=======
     version="0.1.0",
->>>>>>> 68f66fc0
     author="1mg",
     author_email="devops@1mg.com",
     description="Core logic of deputydev",
