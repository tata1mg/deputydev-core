version = 1
revision = 2
requires-python = ">=3.11, <3.13"

[[package]]
name = "aiobotocore"
version = "2.24.2"
source = { registry = "https://pypi.org/simple" }
dependencies = [
    { name = "aiohttp" },
    { name = "aioitertools" },
    { name = "botocore" },
    { name = "jmespath" },
    { name = "multidict" },
    { name = "python-dateutil" },
    { name = "wrapt" },
]
sdist = { url = "https://files.pythonhosted.org/packages/05/93/9f5243c2fd2fc22cff92f8d8a7e98d3080171be60778d49aeabb555a463d/aiobotocore-2.24.2.tar.gz", hash = "sha256:dfb21bdb2610e8de4d22f401e91a24d50f1330a302d03c62c485757becd439a9", size = 119837, upload-time = "2025-09-05T12:13:46.963Z" }
wheels = [
    { url = "https://files.pythonhosted.org/packages/87/03/2330062ac4ea9fa6447e02b0625f24efd6f05b6c44d61d86610b3555ee66/aiobotocore-2.24.2-py3-none-any.whl", hash = "sha256:808c63b2bd344b91e2f2acb874831118a9f53342d248acd16a68455a226e283a", size = 85441, upload-time = "2025-09-05T12:13:45.378Z" },
]

[[package]]
name = "aiohappyeyeballs"
version = "2.6.1"
source = { registry = "https://pypi.org/simple" }
sdist = { url = "https://files.pythonhosted.org/packages/26/30/f84a107a9c4331c14b2b586036f40965c128aa4fee4dda5d3d51cb14ad54/aiohappyeyeballs-2.6.1.tar.gz", hash = "sha256:c3f9d0113123803ccadfdf3f0faa505bc78e6a72d1cc4806cbd719826e943558", size = 22760, upload-time = "2025-03-12T01:42:48.764Z" }
wheels = [
    { url = "https://files.pythonhosted.org/packages/0f/15/5bf3b99495fb160b63f95972b81750f18f7f4e02ad051373b669d17d44f2/aiohappyeyeballs-2.6.1-py3-none-any.whl", hash = "sha256:f349ba8f4b75cb25c99c5c2d84e997e485204d2902a9597802b0371f09331fb8", size = 15265, upload-time = "2025-03-12T01:42:47.083Z" },
]

[[package]]
name = "aiohttp"
version = "3.12.15"
source = { registry = "https://pypi.org/simple" }
dependencies = [
    { name = "aiohappyeyeballs" },
    { name = "aiosignal" },
    { name = "attrs" },
    { name = "frozenlist" },
    { name = "multidict" },
    { name = "propcache" },
    { name = "yarl" },
]
sdist = { url = "https://files.pythonhosted.org/packages/9b/e7/d92a237d8802ca88483906c388f7c201bbe96cd80a165ffd0ac2f6a8d59f/aiohttp-3.12.15.tar.gz", hash = "sha256:4fc61385e9c98d72fcdf47e6dd81833f47b2f77c114c29cd64a361be57a763a2", size = 7823716, upload-time = "2025-07-29T05:52:32.215Z" }
wheels = [
    { url = "https://files.pythonhosted.org/packages/20/19/9e86722ec8e835959bd97ce8c1efa78cf361fa4531fca372551abcc9cdd6/aiohttp-3.12.15-cp311-cp311-macosx_10_9_universal2.whl", hash = "sha256:d3ce17ce0220383a0f9ea07175eeaa6aa13ae5a41f30bc61d84df17f0e9b1117", size = 711246, upload-time = "2025-07-29T05:50:15.937Z" },
    { url = "https://files.pythonhosted.org/packages/71/f9/0a31fcb1a7d4629ac9d8f01f1cb9242e2f9943f47f5d03215af91c3c1a26/aiohttp-3.12.15-cp311-cp311-macosx_10_9_x86_64.whl", hash = "sha256:010cc9bbd06db80fe234d9003f67e97a10fe003bfbedb40da7d71c1008eda0fe", size = 483515, upload-time = "2025-07-29T05:50:17.442Z" },
    { url = "https://files.pythonhosted.org/packages/62/6c/94846f576f1d11df0c2e41d3001000527c0fdf63fce7e69b3927a731325d/aiohttp-3.12.15-cp311-cp311-macosx_11_0_arm64.whl", hash = "sha256:3f9d7c55b41ed687b9d7165b17672340187f87a773c98236c987f08c858145a9", size = 471776, upload-time = "2025-07-29T05:50:19.568Z" },
    { url = "https://files.pythonhosted.org/packages/f8/6c/f766d0aaafcee0447fad0328da780d344489c042e25cd58fde566bf40aed/aiohttp-3.12.15-cp311-cp311-manylinux_2_17_aarch64.manylinux2014_aarch64.whl", hash = "sha256:bc4fbc61bb3548d3b482f9ac7ddd0f18c67e4225aaa4e8552b9f1ac7e6bda9e5", size = 1741977, upload-time = "2025-07-29T05:50:21.665Z" },
    { url = "https://files.pythonhosted.org/packages/17/e5/fb779a05ba6ff44d7bc1e9d24c644e876bfff5abe5454f7b854cace1b9cc/aiohttp-3.12.15-cp311-cp311-manylinux_2_17_armv7l.manylinux2014_armv7l.manylinux_2_31_armv7l.whl", hash = "sha256:7fbc8a7c410bb3ad5d595bb7118147dfbb6449d862cc1125cf8867cb337e8728", size = 1690645, upload-time = "2025-07-29T05:50:23.333Z" },
    { url = "https://files.pythonhosted.org/packages/37/4e/a22e799c2035f5d6a4ad2cf8e7c1d1bd0923192871dd6e367dafb158b14c/aiohttp-3.12.15-cp311-cp311-manylinux_2_17_ppc64le.manylinux2014_ppc64le.whl", hash = "sha256:74dad41b3458dbb0511e760fb355bb0b6689e0630de8a22b1b62a98777136e16", size = 1789437, upload-time = "2025-07-29T05:50:25.007Z" },
    { url = "https://files.pythonhosted.org/packages/28/e5/55a33b991f6433569babb56018b2fb8fb9146424f8b3a0c8ecca80556762/aiohttp-3.12.15-cp311-cp311-manylinux_2_17_s390x.manylinux2014_s390x.whl", hash = "sha256:3b6f0af863cf17e6222b1735a756d664159e58855da99cfe965134a3ff63b0b0", size = 1828482, upload-time = "2025-07-29T05:50:26.693Z" },
    { url = "https://files.pythonhosted.org/packages/c6/82/1ddf0ea4f2f3afe79dffed5e8a246737cff6cbe781887a6a170299e33204/aiohttp-3.12.15-cp311-cp311-manylinux_2_17_x86_64.manylinux2014_x86_64.whl", hash = "sha256:b5b7fe4972d48a4da367043b8e023fb70a04d1490aa7d68800e465d1b97e493b", size = 1730944, upload-time = "2025-07-29T05:50:28.382Z" },
    { url = "https://files.pythonhosted.org/packages/1b/96/784c785674117b4cb3877522a177ba1b5e4db9ce0fd519430b5de76eec90/aiohttp-3.12.15-cp311-cp311-manylinux_2_5_i686.manylinux1_i686.manylinux_2_17_i686.manylinux2014_i686.whl", hash = "sha256:6443cca89553b7a5485331bc9bedb2342b08d073fa10b8c7d1c60579c4a7b9bd", size = 1668020, upload-time = "2025-07-29T05:50:30.032Z" },
    { url = "https://files.pythonhosted.org/packages/12/8a/8b75f203ea7e5c21c0920d84dd24a5c0e971fe1e9b9ebbf29ae7e8e39790/aiohttp-3.12.15-cp311-cp311-musllinux_1_2_aarch64.whl", hash = "sha256:6c5f40ec615e5264f44b4282ee27628cea221fcad52f27405b80abb346d9f3f8", size = 1716292, upload-time = "2025-07-29T05:50:31.983Z" },
    { url = "https://files.pythonhosted.org/packages/47/0b/a1451543475bb6b86a5cfc27861e52b14085ae232896a2654ff1231c0992/aiohttp-3.12.15-cp311-cp311-musllinux_1_2_armv7l.whl", hash = "sha256:2abbb216a1d3a2fe86dbd2edce20cdc5e9ad0be6378455b05ec7f77361b3ab50", size = 1711451, upload-time = "2025-07-29T05:50:33.989Z" },
    { url = "https://files.pythonhosted.org/packages/55/fd/793a23a197cc2f0d29188805cfc93aa613407f07e5f9da5cd1366afd9d7c/aiohttp-3.12.15-cp311-cp311-musllinux_1_2_i686.whl", hash = "sha256:db71ce547012a5420a39c1b744d485cfb823564d01d5d20805977f5ea1345676", size = 1691634, upload-time = "2025-07-29T05:50:35.846Z" },
    { url = "https://files.pythonhosted.org/packages/ca/bf/23a335a6670b5f5dfc6d268328e55a22651b440fca341a64fccf1eada0c6/aiohttp-3.12.15-cp311-cp311-musllinux_1_2_ppc64le.whl", hash = "sha256:ced339d7c9b5030abad5854aa5413a77565e5b6e6248ff927d3e174baf3badf7", size = 1785238, upload-time = "2025-07-29T05:50:37.597Z" },
    { url = "https://files.pythonhosted.org/packages/57/4f/ed60a591839a9d85d40694aba5cef86dde9ee51ce6cca0bb30d6eb1581e7/aiohttp-3.12.15-cp311-cp311-musllinux_1_2_s390x.whl", hash = "sha256:7c7dd29c7b5bda137464dc9bfc738d7ceea46ff70309859ffde8c022e9b08ba7", size = 1805701, upload-time = "2025-07-29T05:50:39.591Z" },
    { url = "https://files.pythonhosted.org/packages/85/e0/444747a9455c5de188c0f4a0173ee701e2e325d4b2550e9af84abb20cdba/aiohttp-3.12.15-cp311-cp311-musllinux_1_2_x86_64.whl", hash = "sha256:421da6fd326460517873274875c6c5a18ff225b40da2616083c5a34a7570b685", size = 1718758, upload-time = "2025-07-29T05:50:41.292Z" },
    { url = "https://files.pythonhosted.org/packages/36/ab/1006278d1ffd13a698e5dd4bfa01e5878f6bddefc296c8b62649753ff249/aiohttp-3.12.15-cp311-cp311-win32.whl", hash = "sha256:4420cf9d179ec8dfe4be10e7d0fe47d6d606485512ea2265b0d8c5113372771b", size = 428868, upload-time = "2025-07-29T05:50:43.063Z" },
    { url = "https://files.pythonhosted.org/packages/10/97/ad2b18700708452400278039272032170246a1bf8ec5d832772372c71f1a/aiohttp-3.12.15-cp311-cp311-win_amd64.whl", hash = "sha256:edd533a07da85baa4b423ee8839e3e91681c7bfa19b04260a469ee94b778bf6d", size = 453273, upload-time = "2025-07-29T05:50:44.613Z" },
    { url = "https://files.pythonhosted.org/packages/63/97/77cb2450d9b35f517d6cf506256bf4f5bda3f93a66b4ad64ba7fc917899c/aiohttp-3.12.15-cp312-cp312-macosx_10_13_universal2.whl", hash = "sha256:802d3868f5776e28f7bf69d349c26fc0efadb81676d0afa88ed00d98a26340b7", size = 702333, upload-time = "2025-07-29T05:50:46.507Z" },
    { url = "https://files.pythonhosted.org/packages/83/6d/0544e6b08b748682c30b9f65640d006e51f90763b41d7c546693bc22900d/aiohttp-3.12.15-cp312-cp312-macosx_10_13_x86_64.whl", hash = "sha256:f2800614cd560287be05e33a679638e586a2d7401f4ddf99e304d98878c29444", size = 476948, upload-time = "2025-07-29T05:50:48.067Z" },
    { url = "https://files.pythonhosted.org/packages/3a/1d/c8c40e611e5094330284b1aea8a4b02ca0858f8458614fa35754cab42b9c/aiohttp-3.12.15-cp312-cp312-macosx_11_0_arm64.whl", hash = "sha256:8466151554b593909d30a0a125d638b4e5f3836e5aecde85b66b80ded1cb5b0d", size = 469787, upload-time = "2025-07-29T05:50:49.669Z" },
    { url = "https://files.pythonhosted.org/packages/38/7d/b76438e70319796bfff717f325d97ce2e9310f752a267bfdf5192ac6082b/aiohttp-3.12.15-cp312-cp312-manylinux_2_17_aarch64.manylinux2014_aarch64.whl", hash = "sha256:2e5a495cb1be69dae4b08f35a6c4579c539e9b5706f606632102c0f855bcba7c", size = 1716590, upload-time = "2025-07-29T05:50:51.368Z" },
    { url = "https://files.pythonhosted.org/packages/79/b1/60370d70cdf8b269ee1444b390cbd72ce514f0d1cd1a715821c784d272c9/aiohttp-3.12.15-cp312-cp312-manylinux_2_17_armv7l.manylinux2014_armv7l.manylinux_2_31_armv7l.whl", hash = "sha256:6404dfc8cdde35c69aaa489bb3542fb86ef215fc70277c892be8af540e5e21c0", size = 1699241, upload-time = "2025-07-29T05:50:53.628Z" },
    { url = "https://files.pythonhosted.org/packages/a3/2b/4968a7b8792437ebc12186db31523f541943e99bda8f30335c482bea6879/aiohttp-3.12.15-cp312-cp312-manylinux_2_17_ppc64le.manylinux2014_ppc64le.whl", hash = "sha256:3ead1c00f8521a5c9070fcb88f02967b1d8a0544e6d85c253f6968b785e1a2ab", size = 1754335, upload-time = "2025-07-29T05:50:55.394Z" },
    { url = "https://files.pythonhosted.org/packages/fb/c1/49524ed553f9a0bec1a11fac09e790f49ff669bcd14164f9fab608831c4d/aiohttp-3.12.15-cp312-cp312-manylinux_2_17_s390x.manylinux2014_s390x.whl", hash = "sha256:6990ef617f14450bc6b34941dba4f12d5613cbf4e33805932f853fbd1cf18bfb", size = 1800491, upload-time = "2025-07-29T05:50:57.202Z" },
    { url = "https://files.pythonhosted.org/packages/de/5e/3bf5acea47a96a28c121b167f5ef659cf71208b19e52a88cdfa5c37f1fcc/aiohttp-3.12.15-cp312-cp312-manylinux_2_17_x86_64.manylinux2014_x86_64.whl", hash = "sha256:fd736ed420f4db2b8148b52b46b88ed038d0354255f9a73196b7bbce3ea97545", size = 1719929, upload-time = "2025-07-29T05:50:59.192Z" },
    { url = "https://files.pythonhosted.org/packages/39/94/8ae30b806835bcd1cba799ba35347dee6961a11bd507db634516210e91d8/aiohttp-3.12.15-cp312-cp312-manylinux_2_5_i686.manylinux1_i686.manylinux_2_17_i686.manylinux2014_i686.whl", hash = "sha256:3c5092ce14361a73086b90c6efb3948ffa5be2f5b6fbcf52e8d8c8b8848bb97c", size = 1635733, upload-time = "2025-07-29T05:51:01.394Z" },
    { url = "https://files.pythonhosted.org/packages/7a/46/06cdef71dd03acd9da7f51ab3a9107318aee12ad38d273f654e4f981583a/aiohttp-3.12.15-cp312-cp312-musllinux_1_2_aarch64.whl", hash = "sha256:aaa2234bb60c4dbf82893e934d8ee8dea30446f0647e024074237a56a08c01bd", size = 1696790, upload-time = "2025-07-29T05:51:03.657Z" },
    { url = "https://files.pythonhosted.org/packages/02/90/6b4cfaaf92ed98d0ec4d173e78b99b4b1a7551250be8937d9d67ecb356b4/aiohttp-3.12.15-cp312-cp312-musllinux_1_2_armv7l.whl", hash = "sha256:6d86a2fbdd14192e2f234a92d3b494dd4457e683ba07e5905a0b3ee25389ac9f", size = 1718245, upload-time = "2025-07-29T05:51:05.911Z" },
    { url = "https://files.pythonhosted.org/packages/2e/e6/2593751670fa06f080a846f37f112cbe6f873ba510d070136a6ed46117c6/aiohttp-3.12.15-cp312-cp312-musllinux_1_2_i686.whl", hash = "sha256:a041e7e2612041a6ddf1c6a33b883be6a421247c7afd47e885969ee4cc58bd8d", size = 1658899, upload-time = "2025-07-29T05:51:07.753Z" },
    { url = "https://files.pythonhosted.org/packages/8f/28/c15bacbdb8b8eb5bf39b10680d129ea7410b859e379b03190f02fa104ffd/aiohttp-3.12.15-cp312-cp312-musllinux_1_2_ppc64le.whl", hash = "sha256:5015082477abeafad7203757ae44299a610e89ee82a1503e3d4184e6bafdd519", size = 1738459, upload-time = "2025-07-29T05:51:09.56Z" },
    { url = "https://files.pythonhosted.org/packages/00/de/c269cbc4faa01fb10f143b1670633a8ddd5b2e1ffd0548f7aa49cb5c70e2/aiohttp-3.12.15-cp312-cp312-musllinux_1_2_s390x.whl", hash = "sha256:56822ff5ddfd1b745534e658faba944012346184fbfe732e0d6134b744516eea", size = 1766434, upload-time = "2025-07-29T05:51:11.423Z" },
    { url = "https://files.pythonhosted.org/packages/52/b0/4ff3abd81aa7d929b27d2e1403722a65fc87b763e3a97b3a2a494bfc63bc/aiohttp-3.12.15-cp312-cp312-musllinux_1_2_x86_64.whl", hash = "sha256:b2acbbfff69019d9014508c4ba0401822e8bae5a5fdc3b6814285b71231b60f3", size = 1726045, upload-time = "2025-07-29T05:51:13.689Z" },
    { url = "https://files.pythonhosted.org/packages/71/16/949225a6a2dd6efcbd855fbd90cf476052e648fb011aa538e3b15b89a57a/aiohttp-3.12.15-cp312-cp312-win32.whl", hash = "sha256:d849b0901b50f2185874b9a232f38e26b9b3d4810095a7572eacea939132d4e1", size = 423591, upload-time = "2025-07-29T05:51:15.452Z" },
    { url = "https://files.pythonhosted.org/packages/2b/d8/fa65d2a349fe938b76d309db1a56a75c4fb8cc7b17a398b698488a939903/aiohttp-3.12.15-cp312-cp312-win_amd64.whl", hash = "sha256:b390ef5f62bb508a9d67cb3bba9b8356e23b3996da7062f1a57ce1a79d2b3d34", size = 450266, upload-time = "2025-07-29T05:51:17.239Z" },
]

[[package]]
name = "aioitertools"
version = "0.12.0"
source = { registry = "https://pypi.org/simple" }
sdist = { url = "https://files.pythonhosted.org/packages/06/de/38491a84ab323b47c7f86e94d2830e748780525f7a10c8600b67ead7e9ea/aioitertools-0.12.0.tar.gz", hash = "sha256:c2a9055b4fbb7705f561b9d86053e8af5d10cc845d22c32008c43490b2d8dd6b", size = 19369, upload-time = "2024-09-02T03:33:40.349Z" }
wheels = [
    { url = "https://files.pythonhosted.org/packages/85/13/58b70a580de00893223d61de8fea167877a3aed97d4a5e1405c9159ef925/aioitertools-0.12.0-py3-none-any.whl", hash = "sha256:fc1f5fac3d737354de8831cbba3eb04f79dd649d8f3afb4c5b114925e662a796", size = 24345, upload-time = "2024-09-02T03:34:59.454Z" },
]

[[package]]
name = "aiosignal"
version = "1.4.0"
source = { registry = "https://pypi.org/simple" }
dependencies = [
    { name = "frozenlist" },
    { name = "typing-extensions" },
]
sdist = { url = "https://files.pythonhosted.org/packages/61/62/06741b579156360248d1ec624842ad0edf697050bbaf7c3e46394e106ad1/aiosignal-1.4.0.tar.gz", hash = "sha256:f47eecd9468083c2029cc99945502cb7708b082c232f9aca65da147157b251c7", size = 25007, upload-time = "2025-07-03T22:54:43.528Z" }
wheels = [
    { url = "https://files.pythonhosted.org/packages/fb/76/641ae371508676492379f16e2fa48f4e2c11741bd63c48be4b12a6b09cba/aiosignal-1.4.0-py3-none-any.whl", hash = "sha256:053243f8b92b990551949e63930a839ff0cf0b0ebbe0597b0f3fb19e1a0fe82e", size = 7490, upload-time = "2025-07-03T22:54:42.156Z" },
]

[[package]]
name = "annotated-types"
version = "0.7.0"
source = { registry = "https://pypi.org/simple" }
sdist = { url = "https://files.pythonhosted.org/packages/ee/67/531ea369ba64dcff5ec9c3402f9f51bf748cec26dde048a2f973a4eea7f5/annotated_types-0.7.0.tar.gz", hash = "sha256:aff07c09a53a08bc8cfccb9c85b05f1aa9a2a6f23728d790723543408344ce89", size = 16081, upload-time = "2024-05-20T21:33:25.928Z" }
wheels = [
    { url = "https://files.pythonhosted.org/packages/78/b6/6307fbef88d9b5ee7421e68d78a9f162e0da4900bc5f5793f6d3d0e34fb8/annotated_types-0.7.0-py3-none-any.whl", hash = "sha256:1f02e8b43a8fbbc3f3e0d4f0f4bfc8131bcb4eebe8849b8e5c773f3a1c582a53", size = 13643, upload-time = "2024-05-20T21:33:24.1Z" },
]

[[package]]
name = "anyio"
version = "4.10.0"
source = { registry = "https://pypi.org/simple" }
dependencies = [
    { name = "idna" },
    { name = "sniffio" },
    { name = "typing-extensions" },
]
sdist = { url = "https://files.pythonhosted.org/packages/f1/b4/636b3b65173d3ce9a38ef5f0522789614e590dab6a8d505340a4efe4c567/anyio-4.10.0.tar.gz", hash = "sha256:3f3fae35c96039744587aa5b8371e7e8e603c0702999535961dd336026973ba6", size = 213252, upload-time = "2025-08-04T08:54:26.451Z" }
wheels = [
    { url = "https://files.pythonhosted.org/packages/6f/12/e5e0282d673bb9746bacfb6e2dba8719989d3660cdb2ea79aee9a9651afb/anyio-4.10.0-py3-none-any.whl", hash = "sha256:60e474ac86736bbfd6f210f7a61218939c318f43f9972497381f1c5e930ed3d1", size = 107213, upload-time = "2025-08-04T08:54:24.882Z" },
]

[[package]]
name = "attrs"
version = "25.3.0"
source = { registry = "https://pypi.org/simple" }
sdist = { url = "https://files.pythonhosted.org/packages/5a/b0/1367933a8532ee6ff8d63537de4f1177af4bff9f3e829baf7331f595bb24/attrs-25.3.0.tar.gz", hash = "sha256:75d7cefc7fb576747b2c81b4442d4d4a1ce0900973527c011d1030fd3bf4af1b", size = 812032, upload-time = "2025-03-13T11:10:22.779Z" }
wheels = [
    { url = "https://files.pythonhosted.org/packages/77/06/bb80f5f86020c4551da315d78b3ab75e8228f89f0162f2c3a819e407941a/attrs-25.3.0-py3-none-any.whl", hash = "sha256:427318ce031701fea540783410126f03899a97ffc6f61596ad581ac2e40e3bc3", size = 63815, upload-time = "2025-03-13T11:10:21.14Z" },
]

[[package]]
name = "authlib"
version = "1.3.1"
source = { registry = "https://pypi.org/simple" }
dependencies = [
    { name = "cryptography" },
]
sdist = { url = "https://files.pythonhosted.org/packages/09/47/df70ecd34fbf86d69833fe4e25bb9ecbaab995c8e49df726dd416f6bb822/authlib-1.3.1.tar.gz", hash = "sha256:7ae843f03c06c5c0debd63c9db91f9fda64fa62a42a77419fa15fbb7e7a58917", size = 146074, upload-time = "2024-06-04T14:15:32.06Z" }
wheels = [
    { url = "https://files.pythonhosted.org/packages/87/1f/bc95e43ffb57c05b8efcc376dd55a0240bf58f47ddf5a0f92452b6457b75/Authlib-1.3.1-py2.py3-none-any.whl", hash = "sha256:d35800b973099bbadc49b42b256ecb80041ad56b7fe1216a362c7943c088f377", size = 223827, upload-time = "2024-06-04T14:15:29.218Z" },
]

[[package]]
name = "botocore"
version = "1.40.18"
source = { registry = "https://pypi.org/simple" }
dependencies = [
    { name = "jmespath" },
    { name = "python-dateutil" },
    { name = "urllib3" },
]
sdist = { url = "https://files.pythonhosted.org/packages/6a/91/2e745382793fa7d30810a7d5ca3e05f6817b6db07601ca5aaab12720caf9/botocore-1.40.18.tar.gz", hash = "sha256:afd69bdadd8c55cc89d69de0799829e555193a352d87867f746e19020271cc0f", size = 14375007, upload-time = "2025-08-26T19:21:24.996Z" }
wheels = [
    { url = "https://files.pythonhosted.org/packages/1a/f5/bd57bf21fdcc4e500cc406ed2c296e626ddd160f0fee2a4932256e5d62d8/botocore-1.40.18-py3-none-any.whl", hash = "sha256:57025c46ca00cf8cec25de07a759521bfbfb3036a0f69b272654a354615dc45f", size = 14039935, upload-time = "2025-08-26T19:21:19.085Z" },
]

[[package]]
name = "cachetools"
version = "5.5.2"
source = { registry = "https://pypi.org/simple" }
sdist = { url = "https://files.pythonhosted.org/packages/6c/81/3747dad6b14fa2cf53fcf10548cf5aea6913e96fab41a3c198676f8948a5/cachetools-5.5.2.tar.gz", hash = "sha256:1a661caa9175d26759571b2e19580f9d6393969e5dfca11fdb1f947a23e640d4", size = 28380, upload-time = "2025-02-20T21:01:19.524Z" }
wheels = [
    { url = "https://files.pythonhosted.org/packages/72/76/20fa66124dbe6be5cafeb312ece67de6b61dd91a0247d1ea13db4ebb33c2/cachetools-5.5.2-py3-none-any.whl", hash = "sha256:d26a22bcc62eb95c3beabd9f1ee5e820d3d2704fe2967cbe350e20c8ffcd3f0a", size = 10080, upload-time = "2025-02-20T21:01:16.647Z" },
]

[[package]]
name = "certifi"
version = "2025.8.3"
source = { registry = "https://pypi.org/simple" }
sdist = { url = "https://files.pythonhosted.org/packages/dc/67/960ebe6bf230a96cda2e0abcf73af550ec4f090005363542f0765df162e0/certifi-2025.8.3.tar.gz", hash = "sha256:e564105f78ded564e3ae7c923924435e1daa7463faeab5bb932bc53ffae63407", size = 162386, upload-time = "2025-08-03T03:07:47.08Z" }
wheels = [
    { url = "https://files.pythonhosted.org/packages/e5/48/1549795ba7742c948d2ad169c1c8cdbae65bc450d6cd753d124b17c8cd32/certifi-2025.8.3-py3-none-any.whl", hash = "sha256:f6c12493cfb1b06ba2ff328595af9350c65d6644968e5d3a2ffd78699af217a5", size = 161216, upload-time = "2025-08-03T03:07:45.777Z" },
]

[[package]]
name = "cffi"
version = "1.17.1"
source = { registry = "https://pypi.org/simple" }
dependencies = [
    { name = "pycparser" },
]
sdist = { url = "https://files.pythonhosted.org/packages/fc/97/c783634659c2920c3fc70419e3af40972dbaf758daa229a7d6ea6135c90d/cffi-1.17.1.tar.gz", hash = "sha256:1c39c6016c32bc48dd54561950ebd6836e1670f2ae46128f67cf49e789c52824", size = 516621, upload-time = "2024-09-04T20:45:21.852Z" }
wheels = [
    { url = "https://files.pythonhosted.org/packages/6b/f4/927e3a8899e52a27fa57a48607ff7dc91a9ebe97399b357b85a0c7892e00/cffi-1.17.1-cp311-cp311-macosx_10_9_x86_64.whl", hash = "sha256:a45e3c6913c5b87b3ff120dcdc03f6131fa0065027d0ed7ee6190736a74cd401", size = 182264, upload-time = "2024-09-04T20:43:51.124Z" },
    { url = "https://files.pythonhosted.org/packages/6c/f5/6c3a8efe5f503175aaddcbea6ad0d2c96dad6f5abb205750d1b3df44ef29/cffi-1.17.1-cp311-cp311-macosx_11_0_arm64.whl", hash = "sha256:30c5e0cb5ae493c04c8b42916e52ca38079f1b235c2f8ae5f4527b963c401caf", size = 178651, upload-time = "2024-09-04T20:43:52.872Z" },
    { url = "https://files.pythonhosted.org/packages/94/dd/a3f0118e688d1b1a57553da23b16bdade96d2f9bcda4d32e7d2838047ff7/cffi-1.17.1-cp311-cp311-manylinux_2_12_i686.manylinux2010_i686.manylinux_2_17_i686.manylinux2014_i686.whl", hash = "sha256:f75c7ab1f9e4aca5414ed4d8e5c0e303a34f4421f8a0d47a4d019ceff0ab6af4", size = 445259, upload-time = "2024-09-04T20:43:56.123Z" },
    { url = "https://files.pythonhosted.org/packages/2e/ea/70ce63780f096e16ce8588efe039d3c4f91deb1dc01e9c73a287939c79a6/cffi-1.17.1-cp311-cp311-manylinux_2_17_aarch64.manylinux2014_aarch64.whl", hash = "sha256:a1ed2dd2972641495a3ec98445e09766f077aee98a1c896dcb4ad0d303628e41", size = 469200, upload-time = "2024-09-04T20:43:57.891Z" },
    { url = "https://files.pythonhosted.org/packages/1c/a0/a4fa9f4f781bda074c3ddd57a572b060fa0df7655d2a4247bbe277200146/cffi-1.17.1-cp311-cp311-manylinux_2_17_ppc64le.manylinux2014_ppc64le.whl", hash = "sha256:46bf43160c1a35f7ec506d254e5c890f3c03648a4dbac12d624e4490a7046cd1", size = 477235, upload-time = "2024-09-04T20:44:00.18Z" },
    { url = "https://files.pythonhosted.org/packages/62/12/ce8710b5b8affbcdd5c6e367217c242524ad17a02fe5beec3ee339f69f85/cffi-1.17.1-cp311-cp311-manylinux_2_17_s390x.manylinux2014_s390x.whl", hash = "sha256:a24ed04c8ffd54b0729c07cee15a81d964e6fee0e3d4d342a27b020d22959dc6", size = 459721, upload-time = "2024-09-04T20:44:01.585Z" },
    { url = "https://files.pythonhosted.org/packages/ff/6b/d45873c5e0242196f042d555526f92aa9e0c32355a1be1ff8c27f077fd37/cffi-1.17.1-cp311-cp311-manylinux_2_17_x86_64.manylinux2014_x86_64.whl", hash = "sha256:610faea79c43e44c71e1ec53a554553fa22321b65fae24889706c0a84d4ad86d", size = 467242, upload-time = "2024-09-04T20:44:03.467Z" },
    { url = "https://files.pythonhosted.org/packages/1a/52/d9a0e523a572fbccf2955f5abe883cfa8bcc570d7faeee06336fbd50c9fc/cffi-1.17.1-cp311-cp311-musllinux_1_1_aarch64.whl", hash = "sha256:a9b15d491f3ad5d692e11f6b71f7857e7835eb677955c00cc0aefcd0669adaf6", size = 477999, upload-time = "2024-09-04T20:44:05.023Z" },
    { url = "https://files.pythonhosted.org/packages/44/74/f2a2460684a1a2d00ca799ad880d54652841a780c4c97b87754f660c7603/cffi-1.17.1-cp311-cp311-musllinux_1_1_i686.whl", hash = "sha256:de2ea4b5833625383e464549fec1bc395c1bdeeb5f25c4a3a82b5a8c756ec22f", size = 454242, upload-time = "2024-09-04T20:44:06.444Z" },
    { url = "https://files.pythonhosted.org/packages/f8/4a/34599cac7dfcd888ff54e801afe06a19c17787dfd94495ab0c8d35fe99fb/cffi-1.17.1-cp311-cp311-musllinux_1_1_x86_64.whl", hash = "sha256:fc48c783f9c87e60831201f2cce7f3b2e4846bf4d8728eabe54d60700b318a0b", size = 478604, upload-time = "2024-09-04T20:44:08.206Z" },
    { url = "https://files.pythonhosted.org/packages/34/33/e1b8a1ba29025adbdcda5fb3a36f94c03d771c1b7b12f726ff7fef2ebe36/cffi-1.17.1-cp311-cp311-win32.whl", hash = "sha256:85a950a4ac9c359340d5963966e3e0a94a676bd6245a4b55bc43949eee26a655", size = 171727, upload-time = "2024-09-04T20:44:09.481Z" },
    { url = "https://files.pythonhosted.org/packages/3d/97/50228be003bb2802627d28ec0627837ac0bf35c90cf769812056f235b2d1/cffi-1.17.1-cp311-cp311-win_amd64.whl", hash = "sha256:caaf0640ef5f5517f49bc275eca1406b0ffa6aa184892812030f04c2abf589a0", size = 181400, upload-time = "2024-09-04T20:44:10.873Z" },
    { url = "https://files.pythonhosted.org/packages/5a/84/e94227139ee5fb4d600a7a4927f322e1d4aea6fdc50bd3fca8493caba23f/cffi-1.17.1-cp312-cp312-macosx_10_9_x86_64.whl", hash = "sha256:805b4371bf7197c329fcb3ead37e710d1bca9da5d583f5073b799d5c5bd1eee4", size = 183178, upload-time = "2024-09-04T20:44:12.232Z" },
    { url = "https://files.pythonhosted.org/packages/da/ee/fb72c2b48656111c4ef27f0f91da355e130a923473bf5ee75c5643d00cca/cffi-1.17.1-cp312-cp312-macosx_11_0_arm64.whl", hash = "sha256:733e99bc2df47476e3848417c5a4540522f234dfd4ef3ab7fafdf555b082ec0c", size = 178840, upload-time = "2024-09-04T20:44:13.739Z" },
    { url = "https://files.pythonhosted.org/packages/cc/b6/db007700f67d151abadf508cbfd6a1884f57eab90b1bb985c4c8c02b0f28/cffi-1.17.1-cp312-cp312-manylinux_2_12_i686.manylinux2010_i686.manylinux_2_17_i686.manylinux2014_i686.whl", hash = "sha256:1257bdabf294dceb59f5e70c64a3e2f462c30c7ad68092d01bbbfb1c16b1ba36", size = 454803, upload-time = "2024-09-04T20:44:15.231Z" },
    { url = "https://files.pythonhosted.org/packages/1a/df/f8d151540d8c200eb1c6fba8cd0dfd40904f1b0682ea705c36e6c2e97ab3/cffi-1.17.1-cp312-cp312-manylinux_2_17_aarch64.manylinux2014_aarch64.whl", hash = "sha256:da95af8214998d77a98cc14e3a3bd00aa191526343078b530ceb0bd710fb48a5", size = 478850, upload-time = "2024-09-04T20:44:17.188Z" },
    { url = "https://files.pythonhosted.org/packages/28/c0/b31116332a547fd2677ae5b78a2ef662dfc8023d67f41b2a83f7c2aa78b1/cffi-1.17.1-cp312-cp312-manylinux_2_17_ppc64le.manylinux2014_ppc64le.whl", hash = "sha256:d63afe322132c194cf832bfec0dc69a99fb9bb6bbd550f161a49e9e855cc78ff", size = 485729, upload-time = "2024-09-04T20:44:18.688Z" },
    { url = "https://files.pythonhosted.org/packages/91/2b/9a1ddfa5c7f13cab007a2c9cc295b70fbbda7cb10a286aa6810338e60ea1/cffi-1.17.1-cp312-cp312-manylinux_2_17_s390x.manylinux2014_s390x.whl", hash = "sha256:f79fc4fc25f1c8698ff97788206bb3c2598949bfe0fef03d299eb1b5356ada99", size = 471256, upload-time = "2024-09-04T20:44:20.248Z" },
    { url = "https://files.pythonhosted.org/packages/b2/d5/da47df7004cb17e4955df6a43d14b3b4ae77737dff8bf7f8f333196717bf/cffi-1.17.1-cp312-cp312-manylinux_2_17_x86_64.manylinux2014_x86_64.whl", hash = "sha256:b62ce867176a75d03a665bad002af8e6d54644fad99a3c70905c543130e39d93", size = 479424, upload-time = "2024-09-04T20:44:21.673Z" },
    { url = "https://files.pythonhosted.org/packages/0b/ac/2a28bcf513e93a219c8a4e8e125534f4f6db03e3179ba1c45e949b76212c/cffi-1.17.1-cp312-cp312-musllinux_1_1_aarch64.whl", hash = "sha256:386c8bf53c502fff58903061338ce4f4950cbdcb23e2902d86c0f722b786bbe3", size = 484568, upload-time = "2024-09-04T20:44:23.245Z" },
    { url = "https://files.pythonhosted.org/packages/d4/38/ca8a4f639065f14ae0f1d9751e70447a261f1a30fa7547a828ae08142465/cffi-1.17.1-cp312-cp312-musllinux_1_1_x86_64.whl", hash = "sha256:4ceb10419a9adf4460ea14cfd6bc43d08701f0835e979bf821052f1805850fe8", size = 488736, upload-time = "2024-09-04T20:44:24.757Z" },
    { url = "https://files.pythonhosted.org/packages/86/c5/28b2d6f799ec0bdecf44dced2ec5ed43e0eb63097b0f58c293583b406582/cffi-1.17.1-cp312-cp312-win32.whl", hash = "sha256:a08d7e755f8ed21095a310a693525137cfe756ce62d066e53f502a83dc550f65", size = 172448, upload-time = "2024-09-04T20:44:26.208Z" },
    { url = "https://files.pythonhosted.org/packages/50/b9/db34c4755a7bd1cb2d1603ac3863f22bcecbd1ba29e5ee841a4bc510b294/cffi-1.17.1-cp312-cp312-win_amd64.whl", hash = "sha256:51392eae71afec0d0c8fb1a53b204dbb3bcabcb3c9b807eedf3e1e6ccf2de903", size = 181976, upload-time = "2024-09-04T20:44:27.578Z" },
]

[[package]]
name = "cfgv"
version = "3.4.0"
source = { registry = "https://pypi.org/simple" }
sdist = { url = "https://files.pythonhosted.org/packages/11/74/539e56497d9bd1d484fd863dd69cbbfa653cd2aa27abfe35653494d85e94/cfgv-3.4.0.tar.gz", hash = "sha256:e52591d4c5f5dead8e0f673fb16db7949d2cfb3f7da4582893288f0ded8fe560", size = 7114, upload-time = "2023-08-12T20:38:17.776Z" }
wheels = [
    { url = "https://files.pythonhosted.org/packages/c5/55/51844dd50c4fc7a33b653bfaba4c2456f06955289ca770a5dbd5fd267374/cfgv-3.4.0-py2.py3-none-any.whl", hash = "sha256:b7265b1f29fd3316bfcd2b330d63d024f2bfd8bcb8b0272f8e19a504856c48f9", size = 7249, upload-time = "2023-08-12T20:38:16.269Z" },
]

[[package]]
name = "charset-normalizer"
version = "3.4.3"
source = { registry = "https://pypi.org/simple" }
sdist = { url = "https://files.pythonhosted.org/packages/83/2d/5fd176ceb9b2fc619e63405525573493ca23441330fcdaee6bef9460e924/charset_normalizer-3.4.3.tar.gz", hash = "sha256:6fce4b8500244f6fcb71465d4a4930d132ba9ab8e71a7859e6a5d59851068d14", size = 122371, upload-time = "2025-08-09T07:57:28.46Z" }
wheels = [
    { url = "https://files.pythonhosted.org/packages/7f/b5/991245018615474a60965a7c9cd2b4efbaabd16d582a5547c47ee1c7730b/charset_normalizer-3.4.3-cp311-cp311-macosx_10_9_universal2.whl", hash = "sha256:b256ee2e749283ef3ddcff51a675ff43798d92d746d1a6e4631bf8c707d22d0b", size = 204483, upload-time = "2025-08-09T07:55:53.12Z" },
    { url = "https://files.pythonhosted.org/packages/c7/2a/ae245c41c06299ec18262825c1569c5d3298fc920e4ddf56ab011b417efd/charset_normalizer-3.4.3-cp311-cp311-manylinux2014_aarch64.manylinux_2_17_aarch64.manylinux_2_28_aarch64.whl", hash = "sha256:13faeacfe61784e2559e690fc53fa4c5ae97c6fcedb8eb6fb8d0a15b475d2c64", size = 145520, upload-time = "2025-08-09T07:55:54.712Z" },
    { url = "https://files.pythonhosted.org/packages/3a/a4/b3b6c76e7a635748c4421d2b92c7b8f90a432f98bda5082049af37ffc8e3/charset_normalizer-3.4.3-cp311-cp311-manylinux2014_ppc64le.manylinux_2_17_ppc64le.manylinux_2_28_ppc64le.whl", hash = "sha256:00237675befef519d9af72169d8604a067d92755e84fe76492fef5441db05b91", size = 158876, upload-time = "2025-08-09T07:55:56.024Z" },
    { url = "https://files.pythonhosted.org/packages/e2/e6/63bb0e10f90a8243c5def74b5b105b3bbbfb3e7bb753915fe333fb0c11ea/charset_normalizer-3.4.3-cp311-cp311-manylinux2014_s390x.manylinux_2_17_s390x.manylinux_2_28_s390x.whl", hash = "sha256:585f3b2a80fbd26b048a0be90c5aae8f06605d3c92615911c3a2b03a8a3b796f", size = 156083, upload-time = "2025-08-09T07:55:57.582Z" },
    { url = "https://files.pythonhosted.org/packages/87/df/b7737ff046c974b183ea9aa111b74185ac8c3a326c6262d413bd5a1b8c69/charset_normalizer-3.4.3-cp311-cp311-manylinux2014_x86_64.manylinux_2_17_x86_64.manylinux_2_28_x86_64.whl", hash = "sha256:0e78314bdc32fa80696f72fa16dc61168fda4d6a0c014e0380f9d02f0e5d8a07", size = 150295, upload-time = "2025-08-09T07:55:59.147Z" },
    { url = "https://files.pythonhosted.org/packages/61/f1/190d9977e0084d3f1dc169acd060d479bbbc71b90bf3e7bf7b9927dec3eb/charset_normalizer-3.4.3-cp311-cp311-musllinux_1_2_aarch64.whl", hash = "sha256:96b2b3d1a83ad55310de8c7b4a2d04d9277d5591f40761274856635acc5fcb30", size = 148379, upload-time = "2025-08-09T07:56:00.364Z" },
    { url = "https://files.pythonhosted.org/packages/4c/92/27dbe365d34c68cfe0ca76f1edd70e8705d82b378cb54ebbaeabc2e3029d/charset_normalizer-3.4.3-cp311-cp311-musllinux_1_2_ppc64le.whl", hash = "sha256:939578d9d8fd4299220161fdd76e86c6a251987476f5243e8864a7844476ba14", size = 160018, upload-time = "2025-08-09T07:56:01.678Z" },
    { url = "https://files.pythonhosted.org/packages/99/04/baae2a1ea1893a01635d475b9261c889a18fd48393634b6270827869fa34/charset_normalizer-3.4.3-cp311-cp311-musllinux_1_2_s390x.whl", hash = "sha256:fd10de089bcdcd1be95a2f73dbe6254798ec1bda9f450d5828c96f93e2536b9c", size = 157430, upload-time = "2025-08-09T07:56:02.87Z" },
    { url = "https://files.pythonhosted.org/packages/2f/36/77da9c6a328c54d17b960c89eccacfab8271fdaaa228305330915b88afa9/charset_normalizer-3.4.3-cp311-cp311-musllinux_1_2_x86_64.whl", hash = "sha256:1e8ac75d72fa3775e0b7cb7e4629cec13b7514d928d15ef8ea06bca03ef01cae", size = 151600, upload-time = "2025-08-09T07:56:04.089Z" },
    { url = "https://files.pythonhosted.org/packages/64/d4/9eb4ff2c167edbbf08cdd28e19078bf195762e9bd63371689cab5ecd3d0d/charset_normalizer-3.4.3-cp311-cp311-win32.whl", hash = "sha256:6cf8fd4c04756b6b60146d98cd8a77d0cdae0e1ca20329da2ac85eed779b6849", size = 99616, upload-time = "2025-08-09T07:56:05.658Z" },
    { url = "https://files.pythonhosted.org/packages/f4/9c/996a4a028222e7761a96634d1820de8a744ff4327a00ada9c8942033089b/charset_normalizer-3.4.3-cp311-cp311-win_amd64.whl", hash = "sha256:31a9a6f775f9bcd865d88ee350f0ffb0e25936a7f930ca98995c05abf1faf21c", size = 107108, upload-time = "2025-08-09T07:56:07.176Z" },
    { url = "https://files.pythonhosted.org/packages/e9/5e/14c94999e418d9b87682734589404a25854d5f5d0408df68bc15b6ff54bb/charset_normalizer-3.4.3-cp312-cp312-macosx_10_13_universal2.whl", hash = "sha256:e28e334d3ff134e88989d90ba04b47d84382a828c061d0d1027b1b12a62b39b1", size = 205655, upload-time = "2025-08-09T07:56:08.475Z" },
    { url = "https://files.pythonhosted.org/packages/7d/a8/c6ec5d389672521f644505a257f50544c074cf5fc292d5390331cd6fc9c3/charset_normalizer-3.4.3-cp312-cp312-manylinux2014_aarch64.manylinux_2_17_aarch64.manylinux_2_28_aarch64.whl", hash = "sha256:0cacf8f7297b0c4fcb74227692ca46b4a5852f8f4f24b3c766dd94a1075c4884", size = 146223, upload-time = "2025-08-09T07:56:09.708Z" },
    { url = "https://files.pythonhosted.org/packages/fc/eb/a2ffb08547f4e1e5415fb69eb7db25932c52a52bed371429648db4d84fb1/charset_normalizer-3.4.3-cp312-cp312-manylinux2014_ppc64le.manylinux_2_17_ppc64le.manylinux_2_28_ppc64le.whl", hash = "sha256:c6fd51128a41297f5409deab284fecbe5305ebd7e5a1f959bee1c054622b7018", size = 159366, upload-time = "2025-08-09T07:56:11.326Z" },
    { url = "https://files.pythonhosted.org/packages/82/10/0fd19f20c624b278dddaf83b8464dcddc2456cb4b02bb902a6da126b87a1/charset_normalizer-3.4.3-cp312-cp312-manylinux2014_s390x.manylinux_2_17_s390x.manylinux_2_28_s390x.whl", hash = "sha256:3cfb2aad70f2c6debfbcb717f23b7eb55febc0bb23dcffc0f076009da10c6392", size = 157104, upload-time = "2025-08-09T07:56:13.014Z" },
    { url = "https://files.pythonhosted.org/packages/16/ab/0233c3231af734f5dfcf0844aa9582d5a1466c985bbed6cedab85af9bfe3/charset_normalizer-3.4.3-cp312-cp312-manylinux2014_x86_64.manylinux_2_17_x86_64.manylinux_2_28_x86_64.whl", hash = "sha256:1606f4a55c0fd363d754049cdf400175ee96c992b1f8018b993941f221221c5f", size = 151830, upload-time = "2025-08-09T07:56:14.428Z" },
    { url = "https://files.pythonhosted.org/packages/ae/02/e29e22b4e02839a0e4a06557b1999d0a47db3567e82989b5bb21f3fbbd9f/charset_normalizer-3.4.3-cp312-cp312-musllinux_1_2_aarch64.whl", hash = "sha256:027b776c26d38b7f15b26a5da1044f376455fb3766df8fc38563b4efbc515154", size = 148854, upload-time = "2025-08-09T07:56:16.051Z" },
    { url = "https://files.pythonhosted.org/packages/05/6b/e2539a0a4be302b481e8cafb5af8792da8093b486885a1ae4d15d452bcec/charset_normalizer-3.4.3-cp312-cp312-musllinux_1_2_ppc64le.whl", hash = "sha256:42e5088973e56e31e4fa58eb6bd709e42fc03799c11c42929592889a2e54c491", size = 160670, upload-time = "2025-08-09T07:56:17.314Z" },
    { url = "https://files.pythonhosted.org/packages/31/e7/883ee5676a2ef217a40ce0bffcc3d0dfbf9e64cbcfbdf822c52981c3304b/charset_normalizer-3.4.3-cp312-cp312-musllinux_1_2_s390x.whl", hash = "sha256:cc34f233c9e71701040d772aa7490318673aa7164a0efe3172b2981218c26d93", size = 158501, upload-time = "2025-08-09T07:56:18.641Z" },
    { url = "https://files.pythonhosted.org/packages/c1/35/6525b21aa0db614cf8b5792d232021dca3df7f90a1944db934efa5d20bb1/charset_normalizer-3.4.3-cp312-cp312-musllinux_1_2_x86_64.whl", hash = "sha256:320e8e66157cc4e247d9ddca8e21f427efc7a04bbd0ac8a9faf56583fa543f9f", size = 153173, upload-time = "2025-08-09T07:56:20.289Z" },
    { url = "https://files.pythonhosted.org/packages/50/ee/f4704bad8201de513fdc8aac1cabc87e38c5818c93857140e06e772b5892/charset_normalizer-3.4.3-cp312-cp312-win32.whl", hash = "sha256:fb6fecfd65564f208cbf0fba07f107fb661bcd1a7c389edbced3f7a493f70e37", size = 99822, upload-time = "2025-08-09T07:56:21.551Z" },
    { url = "https://files.pythonhosted.org/packages/39/f5/3b3836ca6064d0992c58c7561c6b6eee1b3892e9665d650c803bd5614522/charset_normalizer-3.4.3-cp312-cp312-win_amd64.whl", hash = "sha256:86df271bf921c2ee3818f0522e9a5b8092ca2ad8b065ece5d7d9d0e9f4849bcc", size = 107543, upload-time = "2025-08-09T07:56:23.115Z" },
    { url = "https://files.pythonhosted.org/packages/8a/1f/f041989e93b001bc4e44bb1669ccdcf54d3f00e628229a85b08d330615c5/charset_normalizer-3.4.3-py3-none-any.whl", hash = "sha256:ce571ab16d890d23b5c278547ba694193a45011ff86a9162a71307ed9f86759a", size = 53175, upload-time = "2025-08-09T07:57:26.864Z" },
]

[[package]]
name = "click"
version = "8.2.1"
source = { registry = "https://pypi.org/simple" }
dependencies = [
    { name = "colorama", marker = "sys_platform == 'win32'" },
]
sdist = { url = "https://files.pythonhosted.org/packages/60/6c/8ca2efa64cf75a977a0d7fac081354553ebe483345c734fb6b6515d96bbc/click-8.2.1.tar.gz", hash = "sha256:27c491cc05d968d271d5a1db13e3b5a184636d9d930f148c50b038f0d0646202", size = 286342, upload-time = "2025-05-20T23:19:49.832Z" }
wheels = [
    { url = "https://files.pythonhosted.org/packages/85/32/10bb5764d90a8eee674e9dc6f4db6a0ab47c8c4d0d83c27f7c39ac415a4d/click-8.2.1-py3-none-any.whl", hash = "sha256:61a3265b914e850b85317d0b3109c7f8cd35a670f963866005d6ef1d5175a12b", size = 102215, upload-time = "2025-05-20T23:19:47.796Z" },
]

[[package]]
name = "colorama"
version = "0.4.6"
source = { registry = "https://pypi.org/simple" }
sdist = { url = "https://files.pythonhosted.org/packages/d8/53/6f443c9a4a8358a93a6792e2acffb9d9d5cb0a5cfd8802644b7b1c9a02e4/colorama-0.4.6.tar.gz", hash = "sha256:08695f5cb7ed6e0531a20572697297273c47b8cae5a63ffc6d6ed5c201be6e44", size = 27697, upload-time = "2022-10-25T02:36:22.414Z" }
wheels = [
    { url = "https://files.pythonhosted.org/packages/d1/d6/3965ed04c63042e047cb6a3e6ed1a63a35087b6a609aa3a15ed8ac56c221/colorama-0.4.6-py2.py3-none-any.whl", hash = "sha256:4f1d9991f5acc0ca119f9d443620b77f9d6b33703e51011c16baf57afb285fc6", size = 25335, upload-time = "2022-10-25T02:36:20.889Z" },
]

[[package]]
name = "coverage"
version = "7.10.6"
source = { registry = "https://pypi.org/simple" }
sdist = { url = "https://files.pythonhosted.org/packages/14/70/025b179c993f019105b79575ac6edb5e084fb0f0e63f15cdebef4e454fb5/coverage-7.10.6.tar.gz", hash = "sha256:f644a3ae5933a552a29dbb9aa2f90c677a875f80ebea028e5a52a4f429044b90", size = 823736, upload-time = "2025-08-29T15:35:16.668Z" }
wheels = [
    { url = "https://files.pythonhosted.org/packages/d4/16/2bea27e212c4980753d6d563a0803c150edeaaddb0771a50d2afc410a261/coverage-7.10.6-cp311-cp311-macosx_10_9_x86_64.whl", hash = "sha256:c706db3cabb7ceef779de68270150665e710b46d56372455cd741184f3868d8f", size = 217129, upload-time = "2025-08-29T15:33:13.575Z" },
    { url = "https://files.pythonhosted.org/packages/2a/51/e7159e068831ab37e31aac0969d47b8c5ee25b7d307b51e310ec34869315/coverage-7.10.6-cp311-cp311-macosx_11_0_arm64.whl", hash = "sha256:8e0c38dc289e0508ef68ec95834cb5d2e96fdbe792eaccaa1bccac3966bbadcc", size = 217532, upload-time = "2025-08-29T15:33:14.872Z" },
    { url = "https://files.pythonhosted.org/packages/e7/c0/246ccbea53d6099325d25cd208df94ea435cd55f0db38099dd721efc7a1f/coverage-7.10.6-cp311-cp311-manylinux1_i686.manylinux_2_28_i686.manylinux_2_5_i686.whl", hash = "sha256:752a3005a1ded28f2f3a6e8787e24f28d6abe176ca64677bcd8d53d6fe2ec08a", size = 247931, upload-time = "2025-08-29T15:33:16.142Z" },
    { url = "https://files.pythonhosted.org/packages/7d/fb/7435ef8ab9b2594a6e3f58505cc30e98ae8b33265d844007737946c59389/coverage-7.10.6-cp311-cp311-manylinux1_x86_64.manylinux_2_28_x86_64.manylinux_2_5_x86_64.whl", hash = "sha256:689920ecfd60f992cafca4f5477d55720466ad2c7fa29bb56ac8d44a1ac2b47a", size = 249864, upload-time = "2025-08-29T15:33:17.434Z" },
    { url = "https://files.pythonhosted.org/packages/51/f8/d9d64e8da7bcddb094d511154824038833c81e3a039020a9d6539bf303e9/coverage-7.10.6-cp311-cp311-manylinux2014_aarch64.manylinux_2_17_aarch64.manylinux_2_28_aarch64.whl", hash = "sha256:ec98435796d2624d6905820a42f82149ee9fc4f2d45c2c5bc5a44481cc50db62", size = 251969, upload-time = "2025-08-29T15:33:18.822Z" },
    { url = "https://files.pythonhosted.org/packages/43/28/c43ba0ef19f446d6463c751315140d8f2a521e04c3e79e5c5fe211bfa430/coverage-7.10.6-cp311-cp311-musllinux_1_2_aarch64.whl", hash = "sha256:b37201ce4a458c7a758ecc4efa92fa8ed783c66e0fa3c42ae19fc454a0792153", size = 249659, upload-time = "2025-08-29T15:33:20.407Z" },
    { url = "https://files.pythonhosted.org/packages/79/3e/53635bd0b72beaacf265784508a0b386defc9ab7fad99ff95f79ce9db555/coverage-7.10.6-cp311-cp311-musllinux_1_2_i686.whl", hash = "sha256:2904271c80898663c810a6b067920a61dd8d38341244a3605bd31ab55250dad5", size = 247714, upload-time = "2025-08-29T15:33:21.751Z" },
    { url = "https://files.pythonhosted.org/packages/4c/55/0964aa87126624e8c159e32b0bc4e84edef78c89a1a4b924d28dd8265625/coverage-7.10.6-cp311-cp311-musllinux_1_2_x86_64.whl", hash = "sha256:5aea98383463d6e1fa4e95416d8de66f2d0cb588774ee20ae1b28df826bcb619", size = 248351, upload-time = "2025-08-29T15:33:23.105Z" },
    { url = "https://files.pythonhosted.org/packages/eb/ab/6cfa9dc518c6c8e14a691c54e53a9433ba67336c760607e299bfcf520cb1/coverage-7.10.6-cp311-cp311-win32.whl", hash = "sha256:e3fb1fa01d3598002777dd259c0c2e6d9d5e10e7222976fc8e03992f972a2cba", size = 219562, upload-time = "2025-08-29T15:33:24.717Z" },
    { url = "https://files.pythonhosted.org/packages/5b/18/99b25346690cbc55922e7cfef06d755d4abee803ef335baff0014268eff4/coverage-7.10.6-cp311-cp311-win_amd64.whl", hash = "sha256:f35ed9d945bece26553d5b4c8630453169672bea0050a564456eb88bdffd927e", size = 220453, upload-time = "2025-08-29T15:33:26.482Z" },
    { url = "https://files.pythonhosted.org/packages/d8/ed/81d86648a07ccb124a5cf1f1a7788712b8d7216b593562683cd5c9b0d2c1/coverage-7.10.6-cp311-cp311-win_arm64.whl", hash = "sha256:99e1a305c7765631d74b98bf7dbf54eeea931f975e80f115437d23848ee8c27c", size = 219127, upload-time = "2025-08-29T15:33:27.777Z" },
    { url = "https://files.pythonhosted.org/packages/26/06/263f3305c97ad78aab066d116b52250dd316e74fcc20c197b61e07eb391a/coverage-7.10.6-cp312-cp312-macosx_10_13_x86_64.whl", hash = "sha256:5b2dd6059938063a2c9fee1af729d4f2af28fd1a545e9b7652861f0d752ebcea", size = 217324, upload-time = "2025-08-29T15:33:29.06Z" },
    { url = "https://files.pythonhosted.org/packages/e9/60/1e1ded9a4fe80d843d7d53b3e395c1db3ff32d6c301e501f393b2e6c1c1f/coverage-7.10.6-cp312-cp312-macosx_11_0_arm64.whl", hash = "sha256:388d80e56191bf846c485c14ae2bc8898aa3124d9d35903fef7d907780477634", size = 217560, upload-time = "2025-08-29T15:33:30.748Z" },
    { url = "https://files.pythonhosted.org/packages/b8/25/52136173c14e26dfed8b106ed725811bb53c30b896d04d28d74cb64318b3/coverage-7.10.6-cp312-cp312-manylinux1_i686.manylinux_2_28_i686.manylinux_2_5_i686.whl", hash = "sha256:90cb5b1a4670662719591aa92d0095bb41714970c0b065b02a2610172dbf0af6", size = 249053, upload-time = "2025-08-29T15:33:32.041Z" },
    { url = "https://files.pythonhosted.org/packages/cb/1d/ae25a7dc58fcce8b172d42ffe5313fc267afe61c97fa872b80ee72d9515a/coverage-7.10.6-cp312-cp312-manylinux1_x86_64.manylinux_2_28_x86_64.manylinux_2_5_x86_64.whl", hash = "sha256:961834e2f2b863a0e14260a9a273aff07ff7818ab6e66d2addf5628590c628f9", size = 251802, upload-time = "2025-08-29T15:33:33.625Z" },
    { url = "https://files.pythonhosted.org/packages/f5/7a/1f561d47743710fe996957ed7c124b421320f150f1d38523d8d9102d3e2a/coverage-7.10.6-cp312-cp312-manylinux2014_aarch64.manylinux_2_17_aarch64.manylinux_2_28_aarch64.whl", hash = "sha256:bf9a19f5012dab774628491659646335b1928cfc931bf8d97b0d5918dd58033c", size = 252935, upload-time = "2025-08-29T15:33:34.909Z" },
    { url = "https://files.pythonhosted.org/packages/6c/ad/8b97cd5d28aecdfde792dcbf646bac141167a5cacae2cd775998b45fabb5/coverage-7.10.6-cp312-cp312-musllinux_1_2_aarch64.whl", hash = "sha256:99c4283e2a0e147b9c9cc6bc9c96124de9419d6044837e9799763a0e29a7321a", size = 250855, upload-time = "2025-08-29T15:33:36.922Z" },
    { url = "https://files.pythonhosted.org/packages/33/6a/95c32b558d9a61858ff9d79580d3877df3eb5bc9eed0941b1f187c89e143/coverage-7.10.6-cp312-cp312-musllinux_1_2_i686.whl", hash = "sha256:282b1b20f45df57cc508c1e033403f02283adfb67d4c9c35a90281d81e5c52c5", size = 248974, upload-time = "2025-08-29T15:33:38.175Z" },
    { url = "https://files.pythonhosted.org/packages/0d/9c/8ce95dee640a38e760d5b747c10913e7a06554704d60b41e73fdea6a1ffd/coverage-7.10.6-cp312-cp312-musllinux_1_2_x86_64.whl", hash = "sha256:8cdbe264f11afd69841bd8c0d83ca10b5b32853263ee62e6ac6a0ab63895f972", size = 250409, upload-time = "2025-08-29T15:33:39.447Z" },
    { url = "https://files.pythonhosted.org/packages/04/12/7a55b0bdde78a98e2eb2356771fd2dcddb96579e8342bb52aa5bc52e96f0/coverage-7.10.6-cp312-cp312-win32.whl", hash = "sha256:a517feaf3a0a3eca1ee985d8373135cfdedfbba3882a5eab4362bda7c7cf518d", size = 219724, upload-time = "2025-08-29T15:33:41.172Z" },
    { url = "https://files.pythonhosted.org/packages/36/4a/32b185b8b8e327802c9efce3d3108d2fe2d9d31f153a0f7ecfd59c773705/coverage-7.10.6-cp312-cp312-win_amd64.whl", hash = "sha256:856986eadf41f52b214176d894a7de05331117f6035a28ac0016c0f63d887629", size = 220536, upload-time = "2025-08-29T15:33:42.524Z" },
    { url = "https://files.pythonhosted.org/packages/08/3a/d5d8dc703e4998038c3099eaf77adddb00536a3cec08c8dcd556a36a3eb4/coverage-7.10.6-cp312-cp312-win_arm64.whl", hash = "sha256:acf36b8268785aad739443fa2780c16260ee3fa09d12b3a70f772ef100939d80", size = 219171, upload-time = "2025-08-29T15:33:43.974Z" },
    { url = "https://files.pythonhosted.org/packages/44/0c/50db5379b615854b5cf89146f8f5bd1d5a9693d7f3a987e269693521c404/coverage-7.10.6-py3-none-any.whl", hash = "sha256:92c4ecf6bf11b2e85fd4d8204814dc26e6a19f0c9d938c207c5cb0eadfcabbe3", size = 208986, upload-time = "2025-08-29T15:35:14.506Z" },
]

[package.optional-dependencies]
toml = [
    { name = "tomli", marker = "python_full_version <= '3.11'" },
]

[[package]]
name = "cryptography"
version = "45.0.7"
source = { registry = "https://pypi.org/simple" }
dependencies = [
    { name = "cffi", marker = "platform_python_implementation != 'PyPy'" },
]
sdist = { url = "https://files.pythonhosted.org/packages/a7/35/c495bffc2056f2dadb32434f1feedd79abde2a7f8363e1974afa9c33c7e2/cryptography-45.0.7.tar.gz", hash = "sha256:4b1654dfc64ea479c242508eb8c724044f1e964a47d1d1cacc5132292d851971", size = 744980, upload-time = "2025-09-01T11:15:03.146Z" }
wheels = [
    { url = "https://files.pythonhosted.org/packages/0c/91/925c0ac74362172ae4516000fe877912e33b5983df735ff290c653de4913/cryptography-45.0.7-cp311-abi3-macosx_10_9_universal2.whl", hash = "sha256:3be4f21c6245930688bd9e162829480de027f8bf962ede33d4f8ba7d67a00cee", size = 7041105, upload-time = "2025-09-01T11:13:59.684Z" },
    { url = "https://files.pythonhosted.org/packages/fc/63/43641c5acce3a6105cf8bd5baeceeb1846bb63067d26dae3e5db59f1513a/cryptography-45.0.7-cp311-abi3-manylinux2014_aarch64.manylinux_2_17_aarch64.whl", hash = "sha256:67285f8a611b0ebc0857ced2081e30302909f571a46bfa7a3cc0ad303fe015c6", size = 4205799, upload-time = "2025-09-01T11:14:02.517Z" },
    { url = "https://files.pythonhosted.org/packages/bc/29/c238dd9107f10bfde09a4d1c52fd38828b1aa353ced11f358b5dd2507d24/cryptography-45.0.7-cp311-abi3-manylinux2014_x86_64.manylinux_2_17_x86_64.whl", hash = "sha256:577470e39e60a6cd7780793202e63536026d9b8641de011ed9d8174da9ca5339", size = 4430504, upload-time = "2025-09-01T11:14:04.522Z" },
    { url = "https://files.pythonhosted.org/packages/62/62/24203e7cbcc9bd7c94739428cd30680b18ae6b18377ae66075c8e4771b1b/cryptography-45.0.7-cp311-abi3-manylinux_2_28_aarch64.whl", hash = "sha256:4bd3e5c4b9682bc112d634f2c6ccc6736ed3635fc3319ac2bb11d768cc5a00d8", size = 4209542, upload-time = "2025-09-01T11:14:06.309Z" },
    { url = "https://files.pythonhosted.org/packages/cd/e3/e7de4771a08620eef2389b86cd87a2c50326827dea5528feb70595439ce4/cryptography-45.0.7-cp311-abi3-manylinux_2_28_armv7l.manylinux_2_31_armv7l.whl", hash = "sha256:465ccac9d70115cd4de7186e60cfe989de73f7bb23e8a7aa45af18f7412e75bf", size = 3889244, upload-time = "2025-09-01T11:14:08.152Z" },
    { url = "https://files.pythonhosted.org/packages/96/b8/bca71059e79a0bb2f8e4ec61d9c205fbe97876318566cde3b5092529faa9/cryptography-45.0.7-cp311-abi3-manylinux_2_28_x86_64.whl", hash = "sha256:16ede8a4f7929b4b7ff3642eba2bf79aa1d71f24ab6ee443935c0d269b6bc513", size = 4461975, upload-time = "2025-09-01T11:14:09.755Z" },
    { url = "https://files.pythonhosted.org/packages/58/67/3f5b26937fe1218c40e95ef4ff8d23c8dc05aa950d54200cc7ea5fb58d28/cryptography-45.0.7-cp311-abi3-manylinux_2_34_aarch64.whl", hash = "sha256:8978132287a9d3ad6b54fcd1e08548033cc09dc6aacacb6c004c73c3eb5d3ac3", size = 4209082, upload-time = "2025-09-01T11:14:11.229Z" },
    { url = "https://files.pythonhosted.org/packages/0e/e4/b3e68a4ac363406a56cf7b741eeb80d05284d8c60ee1a55cdc7587e2a553/cryptography-45.0.7-cp311-abi3-manylinux_2_34_x86_64.whl", hash = "sha256:b6a0e535baec27b528cb07a119f321ac024592388c5681a5ced167ae98e9fff3", size = 4460397, upload-time = "2025-09-01T11:14:12.924Z" },
    { url = "https://files.pythonhosted.org/packages/22/49/2c93f3cd4e3efc8cb22b02678c1fad691cff9dd71bb889e030d100acbfe0/cryptography-45.0.7-cp311-abi3-musllinux_1_2_aarch64.whl", hash = "sha256:a24ee598d10befaec178efdff6054bc4d7e883f615bfbcd08126a0f4931c83a6", size = 4337244, upload-time = "2025-09-01T11:14:14.431Z" },
    { url = "https://files.pythonhosted.org/packages/04/19/030f400de0bccccc09aa262706d90f2ec23d56bc4eb4f4e8268d0ddf3fb8/cryptography-45.0.7-cp311-abi3-musllinux_1_2_x86_64.whl", hash = "sha256:fa26fa54c0a9384c27fcdc905a2fb7d60ac6e47d14bc2692145f2b3b1e2cfdbd", size = 4568862, upload-time = "2025-09-01T11:14:16.185Z" },
    { url = "https://files.pythonhosted.org/packages/29/56/3034a3a353efa65116fa20eb3c990a8c9f0d3db4085429040a7eef9ada5f/cryptography-45.0.7-cp311-abi3-win32.whl", hash = "sha256:bef32a5e327bd8e5af915d3416ffefdbe65ed975b646b3805be81b23580b57b8", size = 2936578, upload-time = "2025-09-01T11:14:17.638Z" },
    { url = "https://files.pythonhosted.org/packages/b3/61/0ab90f421c6194705a99d0fa9f6ee2045d916e4455fdbb095a9c2c9a520f/cryptography-45.0.7-cp311-abi3-win_amd64.whl", hash = "sha256:3808e6b2e5f0b46d981c24d79648e5c25c35e59902ea4391a0dcb3e667bf7443", size = 3405400, upload-time = "2025-09-01T11:14:18.958Z" },
    { url = "https://files.pythonhosted.org/packages/63/e8/c436233ddf19c5f15b25ace33979a9dd2e7aa1a59209a0ee8554179f1cc0/cryptography-45.0.7-cp37-abi3-macosx_10_9_universal2.whl", hash = "sha256:bfb4c801f65dd61cedfc61a83732327fafbac55a47282e6f26f073ca7a41c3b2", size = 7021824, upload-time = "2025-09-01T11:14:20.954Z" },
    { url = "https://files.pythonhosted.org/packages/bc/4c/8f57f2500d0ccd2675c5d0cc462095adf3faa8c52294ba085c036befb901/cryptography-45.0.7-cp37-abi3-manylinux2014_aarch64.manylinux_2_17_aarch64.whl", hash = "sha256:81823935e2f8d476707e85a78a405953a03ef7b7b4f55f93f7c2d9680e5e0691", size = 4202233, upload-time = "2025-09-01T11:14:22.454Z" },
    { url = "https://files.pythonhosted.org/packages/eb/ac/59b7790b4ccaed739fc44775ce4645c9b8ce54cbec53edf16c74fd80cb2b/cryptography-45.0.7-cp37-abi3-manylinux2014_x86_64.manylinux_2_17_x86_64.whl", hash = "sha256:3994c809c17fc570c2af12c9b840d7cea85a9fd3e5c0e0491f4fa3c029216d59", size = 4423075, upload-time = "2025-09-01T11:14:24.287Z" },
    { url = "https://files.pythonhosted.org/packages/b8/56/d4f07ea21434bf891faa088a6ac15d6d98093a66e75e30ad08e88aa2b9ba/cryptography-45.0.7-cp37-abi3-manylinux_2_28_aarch64.whl", hash = "sha256:dad43797959a74103cb59c5dac71409f9c27d34c8a05921341fb64ea8ccb1dd4", size = 4204517, upload-time = "2025-09-01T11:14:25.679Z" },
    { url = "https://files.pythonhosted.org/packages/e8/ac/924a723299848b4c741c1059752c7cfe09473b6fd77d2920398fc26bfb53/cryptography-45.0.7-cp37-abi3-manylinux_2_28_armv7l.manylinux_2_31_armv7l.whl", hash = "sha256:ce7a453385e4c4693985b4a4a3533e041558851eae061a58a5405363b098fcd3", size = 3882893, upload-time = "2025-09-01T11:14:27.1Z" },
    { url = "https://files.pythonhosted.org/packages/83/dc/4dab2ff0a871cc2d81d3ae6d780991c0192b259c35e4d83fe1de18b20c70/cryptography-45.0.7-cp37-abi3-manylinux_2_28_x86_64.whl", hash = "sha256:b04f85ac3a90c227b6e5890acb0edbaf3140938dbecf07bff618bf3638578cf1", size = 4450132, upload-time = "2025-09-01T11:14:28.58Z" },
    { url = "https://files.pythonhosted.org/packages/12/dd/b2882b65db8fc944585d7fb00d67cf84a9cef4e77d9ba8f69082e911d0de/cryptography-45.0.7-cp37-abi3-manylinux_2_34_aarch64.whl", hash = "sha256:48c41a44ef8b8c2e80ca4527ee81daa4c527df3ecbc9423c41a420a9559d0e27", size = 4204086, upload-time = "2025-09-01T11:14:30.572Z" },
    { url = "https://files.pythonhosted.org/packages/5d/fa/1d5745d878048699b8eb87c984d4ccc5da4f5008dfd3ad7a94040caca23a/cryptography-45.0.7-cp37-abi3-manylinux_2_34_x86_64.whl", hash = "sha256:f3df7b3d0f91b88b2106031fd995802a2e9ae13e02c36c1fc075b43f420f3a17", size = 4449383, upload-time = "2025-09-01T11:14:32.046Z" },
    { url = "https://files.pythonhosted.org/packages/36/8b/fc61f87931bc030598e1876c45b936867bb72777eac693e905ab89832670/cryptography-45.0.7-cp37-abi3-musllinux_1_2_aarch64.whl", hash = "sha256:dd342f085542f6eb894ca00ef70236ea46070c8a13824c6bde0dfdcd36065b9b", size = 4332186, upload-time = "2025-09-01T11:14:33.95Z" },
    { url = "https://files.pythonhosted.org/packages/0b/11/09700ddad7443ccb11d674efdbe9a832b4455dc1f16566d9bd3834922ce5/cryptography-45.0.7-cp37-abi3-musllinux_1_2_x86_64.whl", hash = "sha256:1993a1bb7e4eccfb922b6cd414f072e08ff5816702a0bdb8941c247a6b1b287c", size = 4561639, upload-time = "2025-09-01T11:14:35.343Z" },
    { url = "https://files.pythonhosted.org/packages/71/ed/8f4c1337e9d3b94d8e50ae0b08ad0304a5709d483bfcadfcc77a23dbcb52/cryptography-45.0.7-cp37-abi3-win32.whl", hash = "sha256:18fcf70f243fe07252dcb1b268a687f2358025ce32f9f88028ca5c364b123ef5", size = 2926552, upload-time = "2025-09-01T11:14:36.929Z" },
    { url = "https://files.pythonhosted.org/packages/bc/ff/026513ecad58dacd45d1d24ebe52b852165a26e287177de1d545325c0c25/cryptography-45.0.7-cp37-abi3-win_amd64.whl", hash = "sha256:7285a89df4900ed3bfaad5679b1e668cb4b38a8de1ccbfc84b05f34512da0a90", size = 3392742, upload-time = "2025-09-01T11:14:38.368Z" },
    { url = "https://files.pythonhosted.org/packages/99/4e/49199a4c82946938a3e05d2e8ad9482484ba48bbc1e809e3d506c686d051/cryptography-45.0.7-pp311-pypy311_pp73-macosx_10_9_x86_64.whl", hash = "sha256:4a862753b36620af6fc54209264f92c716367f2f0ff4624952276a6bbd18cbde", size = 3584634, upload-time = "2025-09-01T11:14:50.593Z" },
    { url = "https://files.pythonhosted.org/packages/16/ce/5f6ff59ea9c7779dba51b84871c19962529bdcc12e1a6ea172664916c550/cryptography-45.0.7-pp311-pypy311_pp73-manylinux_2_28_aarch64.whl", hash = "sha256:06ce84dc14df0bf6ea84666f958e6080cdb6fe1231be2a51f3fc1267d9f3fb34", size = 4149533, upload-time = "2025-09-01T11:14:52.091Z" },
    { url = "https://files.pythonhosted.org/packages/ce/13/b3cfbd257ac96da4b88b46372e662009b7a16833bfc5da33bb97dd5631ae/cryptography-45.0.7-pp311-pypy311_pp73-manylinux_2_28_x86_64.whl", hash = "sha256:d0c5c6bac22b177bf8da7435d9d27a6834ee130309749d162b26c3105c0795a9", size = 4385557, upload-time = "2025-09-01T11:14:53.551Z" },
    { url = "https://files.pythonhosted.org/packages/1c/c5/8c59d6b7c7b439ba4fc8d0cab868027fd095f215031bc123c3a070962912/cryptography-45.0.7-pp311-pypy311_pp73-manylinux_2_34_aarch64.whl", hash = "sha256:2f641b64acc00811da98df63df7d59fd4706c0df449da71cb7ac39a0732b40ae", size = 4149023, upload-time = "2025-09-01T11:14:55.022Z" },
    { url = "https://files.pythonhosted.org/packages/55/32/05385c86d6ca9ab0b4d5bb442d2e3d85e727939a11f3e163fc776ce5eb40/cryptography-45.0.7-pp311-pypy311_pp73-manylinux_2_34_x86_64.whl", hash = "sha256:f5414a788ecc6ee6bc58560e85ca624258a55ca434884445440a810796ea0e0b", size = 4385722, upload-time = "2025-09-01T11:14:57.319Z" },
    { url = "https://files.pythonhosted.org/packages/23/87/7ce86f3fa14bc11a5a48c30d8103c26e09b6465f8d8e9d74cf7a0714f043/cryptography-45.0.7-pp311-pypy311_pp73-win_amd64.whl", hash = "sha256:1f3d56f73595376f4244646dd5c5870c14c196949807be39e79e7bd9bac3da63", size = 3332908, upload-time = "2025-09-01T11:14:58.78Z" },
]

[[package]]
name = "deprecation"
version = "2.1.0"
source = { registry = "https://pypi.org/simple" }
dependencies = [
    { name = "packaging" },
]
sdist = { url = "https://files.pythonhosted.org/packages/5a/d3/8ae2869247df154b64c1884d7346d412fed0c49df84db635aab2d1c40e62/deprecation-2.1.0.tar.gz", hash = "sha256:72b3bde64e5d778694b0cf68178aed03d15e15477116add3fb773e581f9518ff", size = 173788, upload-time = "2020-04-20T14:23:38.738Z" }
wheels = [
    { url = "https://files.pythonhosted.org/packages/02/c3/253a89ee03fc9b9682f1541728eb66db7db22148cd94f89ab22528cd1e1b/deprecation-2.1.0-py2.py3-none-any.whl", hash = "sha256:a10811591210e1fb0e768a8c25517cabeabcba6f0bf96564f8ff45189f90b14a", size = 11178, upload-time = "2020-04-20T14:23:36.581Z" },
]

[[package]]
name = "deputydev-core"
<<<<<<< HEAD
version = "8.0.4"
=======
version = "8.0.5"
>>>>>>> 48e7840c
source = { virtual = "." }
dependencies = [
    { name = "aiobotocore" },
    { name = "aiohttp" },
    { name = "botocore" },
    { name = "diff-match-patch" },
    { name = "fastmcp" },
    { name = "gitpython" },
    { name = "giturlparse" },
    { name = "google-genai" },
    { name = "mcp", extra = ["cli"] },
    { name = "numpy" },
    { name = "openai" },
    { name = "protobuf" },
    { name = "pydantic" },
    { name = "python-levenshtein" },
    { name = "pyyaml" },
    { name = "tiktoken" },
    { name = "tree-sitter" },
    { name = "tree-sitter-language-pack" },
    { name = "types-aiobotocore-apigatewaymanagementapi" },
    { name = "types-aiobotocore-bedrock-runtime" },
    { name = "types-aiobotocore-s3" },
    { name = "weaviate-client" },
    { name = "xxhash" },
]

[package.dev-dependencies]
dev = [
    { name = "coverage", extra = ["toml"] },
    { name = "pre-commit" },
    { name = "pytest" },
    { name = "pytest-asyncio" },
    { name = "pytest-cov" },
    { name = "pytest-html" },
    { name = "pytest-json-report" },
    { name = "pytest-mock" },
    { name = "pytest-xdist" },
    { name = "ruff" },
]

[package.metadata]
requires-dist = [
    { name = "aiobotocore", specifier = ">=2.15.0,<3.0.0" },
    { name = "aiohttp", specifier = ">=3.12.14" },
    { name = "botocore", specifier = ">=1.35.0,<2.0.0" },
    { name = "diff-match-patch", specifier = "==20241021" },
    { name = "fastmcp", specifier = "==2.3.4" },
    { name = "gitpython", specifier = "==3.1.41" },
    { name = "giturlparse", specifier = "==0.12.0" },
    { name = "google-genai", specifier = "==1.13.0" },
    { name = "mcp", extras = ["cli"], specifier = ">=1.10.0" },
    { name = "numpy", specifier = "==1.26.2" },
    { name = "openai", specifier = "==1.78.0" },
    { name = "protobuf", specifier = ">=5.29.5" },
    { name = "pydantic", specifier = "==2.10.3" },
    { name = "python-levenshtein", specifier = "==0.27.1" },
    { name = "pyyaml", specifier = "==6.0.2" },
    { name = "tiktoken", specifier = "==0.7.0" },
    { name = "tree-sitter", specifier = "==0.23.2" },
    { name = "tree-sitter-language-pack", specifier = "==0.8.0" },
    { name = "types-aiobotocore-apigatewaymanagementapi", specifier = "==2.11.2" },
    { name = "types-aiobotocore-bedrock-runtime", specifier = "==2.11.2" },
    { name = "types-aiobotocore-s3", specifier = "==2.11.2" },
    { name = "weaviate-client", specifier = "==4.16.10" },
    { name = "xxhash", specifier = "==3.5.0" },
]

[package.metadata.requires-dev]
dev = [
    { name = "coverage", extras = ["toml"], specifier = ">=7.4.0" },
    { name = "pre-commit", specifier = ">=4.2.0" },
    { name = "pytest", specifier = ">=8.0.0" },
    { name = "pytest-asyncio", specifier = ">=0.24.0" },
    { name = "pytest-cov", specifier = ">=4.0.0" },
    { name = "pytest-html", specifier = ">=4.1.1" },
    { name = "pytest-json-report", specifier = ">=1.5.0" },
    { name = "pytest-mock", specifier = ">=3.12.0" },
    { name = "pytest-xdist", specifier = ">=3.5.0" },
    { name = "ruff", specifier = "==0.12.0" },
]

[[package]]
name = "diff-match-patch"
version = "20241021"
source = { registry = "https://pypi.org/simple" }
sdist = { url = "https://files.pythonhosted.org/packages/0e/ad/32e1777dd57d8e85fa31e3a243af66c538245b8d64b7265bec9a61f2ca33/diff_match_patch-20241021.tar.gz", hash = "sha256:beae57a99fa48084532935ee2968b8661db861862ec82c6f21f4acdd6d835073", size = 39962, upload-time = "2024-10-21T19:41:21.094Z" }
wheels = [
    { url = "https://files.pythonhosted.org/packages/f7/bb/2aa9b46a01197398b901e458974c20ed107935c26e44e37ad5b0e5511e44/diff_match_patch-20241021-py3-none-any.whl", hash = "sha256:93cea333fb8b2bc0d181b0de5e16df50dd344ce64828226bda07728818936782", size = 43252, upload-time = "2024-10-21T19:41:19.914Z" },
]

[[package]]
name = "distlib"
version = "0.4.0"
source = { registry = "https://pypi.org/simple" }
sdist = { url = "https://files.pythonhosted.org/packages/96/8e/709914eb2b5749865801041647dc7f4e6d00b549cfe88b65ca192995f07c/distlib-0.4.0.tar.gz", hash = "sha256:feec40075be03a04501a973d81f633735b4b69f98b05450592310c0f401a4e0d", size = 614605, upload-time = "2025-07-17T16:52:00.465Z" }
wheels = [
    { url = "https://files.pythonhosted.org/packages/33/6b/e0547afaf41bf2c42e52430072fa5658766e3d65bd4b03a563d1b6336f57/distlib-0.4.0-py2.py3-none-any.whl", hash = "sha256:9659f7d87e46584a30b5780e43ac7a2143098441670ff0a49d5f9034c54a6c16", size = 469047, upload-time = "2025-07-17T16:51:58.613Z" },
]

[[package]]
name = "distro"
version = "1.9.0"
source = { registry = "https://pypi.org/simple" }
sdist = { url = "https://files.pythonhosted.org/packages/fc/f8/98eea607f65de6527f8a2e8885fc8015d3e6f5775df186e443e0964a11c3/distro-1.9.0.tar.gz", hash = "sha256:2fa77c6fd8940f116ee1d6b94a2f90b13b5ea8d019b98bc8bafdcabcdd9bdbed", size = 60722, upload-time = "2023-12-24T09:54:32.31Z" }
wheels = [
    { url = "https://files.pythonhosted.org/packages/12/b3/231ffd4ab1fc9d679809f356cebee130ac7daa00d6d6f3206dd4fd137e9e/distro-1.9.0-py3-none-any.whl", hash = "sha256:7bffd925d65168f85027d8da9af6bddab658135b840670a223589bc0c8ef02b2", size = 20277, upload-time = "2023-12-24T09:54:30.421Z" },
]

[[package]]
name = "exceptiongroup"
version = "1.3.0"
source = { registry = "https://pypi.org/simple" }
dependencies = [
    { name = "typing-extensions" },
]
sdist = { url = "https://files.pythonhosted.org/packages/0b/9f/a65090624ecf468cdca03533906e7c69ed7588582240cfe7cc9e770b50eb/exceptiongroup-1.3.0.tar.gz", hash = "sha256:b241f5885f560bc56a59ee63ca4c6a8bfa46ae4ad651af316d4e81817bb9fd88", size = 29749, upload-time = "2025-05-10T17:42:51.123Z" }
wheels = [
    { url = "https://files.pythonhosted.org/packages/36/f4/c6e662dade71f56cd2f3735141b265c3c79293c109549c1e6933b0651ffc/exceptiongroup-1.3.0-py3-none-any.whl", hash = "sha256:4d111e6e0c13d0644cad6ddaa7ed0261a0b36971f6d23e7ec9b4b9097da78a10", size = 16674, upload-time = "2025-05-10T17:42:49.33Z" },
]

[[package]]
name = "execnet"
version = "2.1.1"
source = { registry = "https://pypi.org/simple" }
sdist = { url = "https://files.pythonhosted.org/packages/bb/ff/b4c0dc78fbe20c3e59c0c7334de0c27eb4001a2b2017999af398bf730817/execnet-2.1.1.tar.gz", hash = "sha256:5189b52c6121c24feae288166ab41b32549c7e2348652736540b9e6e7d4e72e3", size = 166524, upload-time = "2024-04-08T09:04:19.245Z" }
wheels = [
    { url = "https://files.pythonhosted.org/packages/43/09/2aea36ff60d16dd8879bdb2f5b3ee0ba8d08cbbdcdfe870e695ce3784385/execnet-2.1.1-py3-none-any.whl", hash = "sha256:26dee51f1b80cebd6d0ca8e74dd8745419761d3bef34163928cbebbdc4749fdc", size = 40612, upload-time = "2024-04-08T09:04:17.414Z" },
]

[[package]]
name = "fastmcp"
version = "2.3.4"
source = { registry = "https://pypi.org/simple" }
dependencies = [
    { name = "exceptiongroup" },
    { name = "httpx" },
    { name = "mcp" },
    { name = "openapi-pydantic" },
    { name = "python-dotenv" },
    { name = "rich" },
    { name = "typer" },
    { name = "websockets" },
]
sdist = { url = "https://files.pythonhosted.org/packages/75/d9/cc3eb61c59fec834a9492ea21df134381b4be76c35faa18cd2b0249278b8/fastmcp-2.3.4.tar.gz", hash = "sha256:f3fe004b8735b365a65ec2547eeb47db8352d5613697254854bc7c9c3c360eea", size = 998315, upload-time = "2025-05-15T00:54:51.399Z" }
wheels = [
    { url = "https://files.pythonhosted.org/packages/a0/e6/310d1fe6708b7338e1f48915a13d8bf00fd0599acdc7bf98da4fd20fcb66/fastmcp-2.3.4-py3-none-any.whl", hash = "sha256:12a45f72dd95aeaa1a6a56281fff96ca46929def3ccd9f9eb125cb97b722fbab", size = 96393, upload-time = "2025-05-15T00:54:49.714Z" },
]

[[package]]
name = "filelock"
version = "3.19.1"
source = { registry = "https://pypi.org/simple" }
sdist = { url = "https://files.pythonhosted.org/packages/40/bb/0ab3e58d22305b6f5440629d20683af28959bf793d98d11950e305c1c326/filelock-3.19.1.tar.gz", hash = "sha256:66eda1888b0171c998b35be2bcc0f6d75c388a7ce20c3f3f37aa8e96c2dddf58", size = 17687, upload-time = "2025-08-14T16:56:03.016Z" }
wheels = [
    { url = "https://files.pythonhosted.org/packages/42/14/42b2651a2f46b022ccd948bca9f2d5af0fd8929c4eec235b8d6d844fbe67/filelock-3.19.1-py3-none-any.whl", hash = "sha256:d38e30481def20772f5baf097c122c3babc4fcdb7e14e57049eb9d88c6dc017d", size = 15988, upload-time = "2025-08-14T16:56:01.633Z" },
]

[[package]]
name = "frozenlist"
version = "1.7.0"
source = { registry = "https://pypi.org/simple" }
sdist = { url = "https://files.pythonhosted.org/packages/79/b1/b64018016eeb087db503b038296fd782586432b9c077fc5c7839e9cb6ef6/frozenlist-1.7.0.tar.gz", hash = "sha256:2e310d81923c2437ea8670467121cc3e9b0f76d3043cc1d2331d56c7fb7a3a8f", size = 45078, upload-time = "2025-06-09T23:02:35.538Z" }
wheels = [
    { url = "https://files.pythonhosted.org/packages/34/7e/803dde33760128acd393a27eb002f2020ddb8d99d30a44bfbaab31c5f08a/frozenlist-1.7.0-cp311-cp311-macosx_10_9_universal2.whl", hash = "sha256:aa51e147a66b2d74de1e6e2cf5921890de6b0f4820b257465101d7f37b49fb5a", size = 82251, upload-time = "2025-06-09T23:00:16.279Z" },
    { url = "https://files.pythonhosted.org/packages/75/a9/9c2c5760b6ba45eae11334db454c189d43d34a4c0b489feb2175e5e64277/frozenlist-1.7.0-cp311-cp311-macosx_10_9_x86_64.whl", hash = "sha256:9b35db7ce1cd71d36ba24f80f0c9e7cff73a28d7a74e91fe83e23d27c7828750", size = 48183, upload-time = "2025-06-09T23:00:17.698Z" },
    { url = "https://files.pythonhosted.org/packages/47/be/4038e2d869f8a2da165f35a6befb9158c259819be22eeaf9c9a8f6a87771/frozenlist-1.7.0-cp311-cp311-macosx_11_0_arm64.whl", hash = "sha256:34a69a85e34ff37791e94542065c8416c1afbf820b68f720452f636d5fb990cd", size = 47107, upload-time = "2025-06-09T23:00:18.952Z" },
    { url = "https://files.pythonhosted.org/packages/79/26/85314b8a83187c76a37183ceed886381a5f992975786f883472fcb6dc5f2/frozenlist-1.7.0-cp311-cp311-manylinux_2_17_aarch64.manylinux2014_aarch64.whl", hash = "sha256:4a646531fa8d82c87fe4bb2e596f23173caec9185bfbca5d583b4ccfb95183e2", size = 237333, upload-time = "2025-06-09T23:00:20.275Z" },
    { url = "https://files.pythonhosted.org/packages/1f/fd/e5b64f7d2c92a41639ffb2ad44a6a82f347787abc0c7df5f49057cf11770/frozenlist-1.7.0-cp311-cp311-manylinux_2_17_armv7l.manylinux2014_armv7l.manylinux_2_31_armv7l.whl", hash = "sha256:79b2ffbba483f4ed36a0f236ccb85fbb16e670c9238313709638167670ba235f", size = 231724, upload-time = "2025-06-09T23:00:21.705Z" },
    { url = "https://files.pythonhosted.org/packages/20/fb/03395c0a43a5976af4bf7534759d214405fbbb4c114683f434dfdd3128ef/frozenlist-1.7.0-cp311-cp311-manylinux_2_17_ppc64le.manylinux2014_ppc64le.whl", hash = "sha256:a26f205c9ca5829cbf82bb2a84b5c36f7184c4316617d7ef1b271a56720d6b30", size = 245842, upload-time = "2025-06-09T23:00:23.148Z" },
    { url = "https://files.pythonhosted.org/packages/d0/15/c01c8e1dffdac5d9803507d824f27aed2ba76b6ed0026fab4d9866e82f1f/frozenlist-1.7.0-cp311-cp311-manylinux_2_17_s390x.manylinux2014_s390x.whl", hash = "sha256:bcacfad3185a623fa11ea0e0634aac7b691aa925d50a440f39b458e41c561d98", size = 239767, upload-time = "2025-06-09T23:00:25.103Z" },
    { url = "https://files.pythonhosted.org/packages/14/99/3f4c6fe882c1f5514b6848aa0a69b20cb5e5d8e8f51a339d48c0e9305ed0/frozenlist-1.7.0-cp311-cp311-manylinux_2_5_i686.manylinux1_i686.manylinux_2_17_i686.manylinux2014_i686.whl", hash = "sha256:72c1b0fe8fe451b34f12dce46445ddf14bd2a5bcad7e324987194dc8e3a74c86", size = 224130, upload-time = "2025-06-09T23:00:27.061Z" },
    { url = "https://files.pythonhosted.org/packages/4d/83/220a374bd7b2aeba9d0725130665afe11de347d95c3620b9b82cc2fcab97/frozenlist-1.7.0-cp311-cp311-manylinux_2_5_x86_64.manylinux1_x86_64.manylinux_2_17_x86_64.manylinux2014_x86_64.whl", hash = "sha256:61d1a5baeaac6c0798ff6edfaeaa00e0e412d49946c53fae8d4b8e8b3566c4ae", size = 235301, upload-time = "2025-06-09T23:00:29.02Z" },
    { url = "https://files.pythonhosted.org/packages/03/3c/3e3390d75334a063181625343e8daab61b77e1b8214802cc4e8a1bb678fc/frozenlist-1.7.0-cp311-cp311-musllinux_1_2_aarch64.whl", hash = "sha256:7edf5c043c062462f09b6820de9854bf28cc6cc5b6714b383149745e287181a8", size = 234606, upload-time = "2025-06-09T23:00:30.514Z" },
    { url = "https://files.pythonhosted.org/packages/23/1e/58232c19608b7a549d72d9903005e2d82488f12554a32de2d5fb59b9b1ba/frozenlist-1.7.0-cp311-cp311-musllinux_1_2_armv7l.whl", hash = "sha256:d50ac7627b3a1bd2dcef6f9da89a772694ec04d9a61b66cf87f7d9446b4a0c31", size = 248372, upload-time = "2025-06-09T23:00:31.966Z" },
    { url = "https://files.pythonhosted.org/packages/c0/a4/e4a567e01702a88a74ce8a324691e62a629bf47d4f8607f24bf1c7216e7f/frozenlist-1.7.0-cp311-cp311-musllinux_1_2_i686.whl", hash = "sha256:ce48b2fece5aeb45265bb7a58259f45027db0abff478e3077e12b05b17fb9da7", size = 229860, upload-time = "2025-06-09T23:00:33.375Z" },
    { url = "https://files.pythonhosted.org/packages/73/a6/63b3374f7d22268b41a9db73d68a8233afa30ed164c46107b33c4d18ecdd/frozenlist-1.7.0-cp311-cp311-musllinux_1_2_ppc64le.whl", hash = "sha256:fe2365ae915a1fafd982c146754e1de6ab3478def8a59c86e1f7242d794f97d5", size = 245893, upload-time = "2025-06-09T23:00:35.002Z" },
    { url = "https://files.pythonhosted.org/packages/6d/eb/d18b3f6e64799a79673c4ba0b45e4cfbe49c240edfd03a68be20002eaeaa/frozenlist-1.7.0-cp311-cp311-musllinux_1_2_s390x.whl", hash = "sha256:45a6f2fdbd10e074e8814eb98b05292f27bad7d1883afbe009d96abdcf3bc898", size = 246323, upload-time = "2025-06-09T23:00:36.468Z" },
    { url = "https://files.pythonhosted.org/packages/5a/f5/720f3812e3d06cd89a1d5db9ff6450088b8f5c449dae8ffb2971a44da506/frozenlist-1.7.0-cp311-cp311-musllinux_1_2_x86_64.whl", hash = "sha256:21884e23cffabb157a9dd7e353779077bf5b8f9a58e9b262c6caad2ef5f80a56", size = 233149, upload-time = "2025-06-09T23:00:37.963Z" },
    { url = "https://files.pythonhosted.org/packages/69/68/03efbf545e217d5db8446acfd4c447c15b7c8cf4dbd4a58403111df9322d/frozenlist-1.7.0-cp311-cp311-win32.whl", hash = "sha256:284d233a8953d7b24f9159b8a3496fc1ddc00f4db99c324bd5fb5f22d8698ea7", size = 39565, upload-time = "2025-06-09T23:00:39.753Z" },
    { url = "https://files.pythonhosted.org/packages/58/17/fe61124c5c333ae87f09bb67186d65038834a47d974fc10a5fadb4cc5ae1/frozenlist-1.7.0-cp311-cp311-win_amd64.whl", hash = "sha256:387cbfdcde2f2353f19c2f66bbb52406d06ed77519ac7ee21be0232147c2592d", size = 44019, upload-time = "2025-06-09T23:00:40.988Z" },
    { url = "https://files.pythonhosted.org/packages/ef/a2/c8131383f1e66adad5f6ecfcce383d584ca94055a34d683bbb24ac5f2f1c/frozenlist-1.7.0-cp312-cp312-macosx_10_13_universal2.whl", hash = "sha256:3dbf9952c4bb0e90e98aec1bd992b3318685005702656bc6f67c1a32b76787f2", size = 81424, upload-time = "2025-06-09T23:00:42.24Z" },
    { url = "https://files.pythonhosted.org/packages/4c/9d/02754159955088cb52567337d1113f945b9e444c4960771ea90eb73de8db/frozenlist-1.7.0-cp312-cp312-macosx_10_13_x86_64.whl", hash = "sha256:1f5906d3359300b8a9bb194239491122e6cf1444c2efb88865426f170c262cdb", size = 47952, upload-time = "2025-06-09T23:00:43.481Z" },
    { url = "https://files.pythonhosted.org/packages/01/7a/0046ef1bd6699b40acd2067ed6d6670b4db2f425c56980fa21c982c2a9db/frozenlist-1.7.0-cp312-cp312-macosx_11_0_arm64.whl", hash = "sha256:3dabd5a8f84573c8d10d8859a50ea2dec01eea372031929871368c09fa103478", size = 46688, upload-time = "2025-06-09T23:00:44.793Z" },
    { url = "https://files.pythonhosted.org/packages/d6/a2/a910bafe29c86997363fb4c02069df4ff0b5bc39d33c5198b4e9dd42d8f8/frozenlist-1.7.0-cp312-cp312-manylinux_2_17_aarch64.manylinux2014_aarch64.whl", hash = "sha256:aa57daa5917f1738064f302bf2626281a1cb01920c32f711fbc7bc36111058a8", size = 243084, upload-time = "2025-06-09T23:00:46.125Z" },
    { url = "https://files.pythonhosted.org/packages/64/3e/5036af9d5031374c64c387469bfcc3af537fc0f5b1187d83a1cf6fab1639/frozenlist-1.7.0-cp312-cp312-manylinux_2_17_armv7l.manylinux2014_armv7l.manylinux_2_31_armv7l.whl", hash = "sha256:c193dda2b6d49f4c4398962810fa7d7c78f032bf45572b3e04dd5249dff27e08", size = 233524, upload-time = "2025-06-09T23:00:47.73Z" },
    { url = "https://files.pythonhosted.org/packages/06/39/6a17b7c107a2887e781a48ecf20ad20f1c39d94b2a548c83615b5b879f28/frozenlist-1.7.0-cp312-cp312-manylinux_2_17_ppc64le.manylinux2014_ppc64le.whl", hash = "sha256:bfe2b675cf0aaa6d61bf8fbffd3c274b3c9b7b1623beb3809df8a81399a4a9c4", size = 248493, upload-time = "2025-06-09T23:00:49.742Z" },
    { url = "https://files.pythonhosted.org/packages/be/00/711d1337c7327d88c44d91dd0f556a1c47fb99afc060ae0ef66b4d24793d/frozenlist-1.7.0-cp312-cp312-manylinux_2_17_s390x.manylinux2014_s390x.whl", hash = "sha256:8fc5d5cda37f62b262405cf9652cf0856839c4be8ee41be0afe8858f17f4c94b", size = 244116, upload-time = "2025-06-09T23:00:51.352Z" },
    { url = "https://files.pythonhosted.org/packages/24/fe/74e6ec0639c115df13d5850e75722750adabdc7de24e37e05a40527ca539/frozenlist-1.7.0-cp312-cp312-manylinux_2_5_i686.manylinux1_i686.manylinux_2_17_i686.manylinux2014_i686.whl", hash = "sha256:b0d5ce521d1dd7d620198829b87ea002956e4319002ef0bc8d3e6d045cb4646e", size = 224557, upload-time = "2025-06-09T23:00:52.855Z" },
    { url = "https://files.pythonhosted.org/packages/8d/db/48421f62a6f77c553575201e89048e97198046b793f4a089c79a6e3268bd/frozenlist-1.7.0-cp312-cp312-manylinux_2_5_x86_64.manylinux1_x86_64.manylinux_2_17_x86_64.manylinux2014_x86_64.whl", hash = "sha256:488d0a7d6a0008ca0db273c542098a0fa9e7dfaa7e57f70acef43f32b3f69dca", size = 241820, upload-time = "2025-06-09T23:00:54.43Z" },
    { url = "https://files.pythonhosted.org/packages/1d/fa/cb4a76bea23047c8462976ea7b7a2bf53997a0ca171302deae9d6dd12096/frozenlist-1.7.0-cp312-cp312-musllinux_1_2_aarch64.whl", hash = "sha256:15a7eaba63983d22c54d255b854e8108e7e5f3e89f647fc854bd77a237e767df", size = 236542, upload-time = "2025-06-09T23:00:56.409Z" },
    { url = "https://files.pythonhosted.org/packages/5d/32/476a4b5cfaa0ec94d3f808f193301debff2ea42288a099afe60757ef6282/frozenlist-1.7.0-cp312-cp312-musllinux_1_2_armv7l.whl", hash = "sha256:1eaa7e9c6d15df825bf255649e05bd8a74b04a4d2baa1ae46d9c2d00b2ca2cb5", size = 249350, upload-time = "2025-06-09T23:00:58.468Z" },
    { url = "https://files.pythonhosted.org/packages/8d/ba/9a28042f84a6bf8ea5dbc81cfff8eaef18d78b2a1ad9d51c7bc5b029ad16/frozenlist-1.7.0-cp312-cp312-musllinux_1_2_i686.whl", hash = "sha256:e4389e06714cfa9d47ab87f784a7c5be91d3934cd6e9a7b85beef808297cc025", size = 225093, upload-time = "2025-06-09T23:01:00.015Z" },
    { url = "https://files.pythonhosted.org/packages/bc/29/3a32959e68f9cf000b04e79ba574527c17e8842e38c91d68214a37455786/frozenlist-1.7.0-cp312-cp312-musllinux_1_2_ppc64le.whl", hash = "sha256:73bd45e1488c40b63fe5a7df892baf9e2a4d4bb6409a2b3b78ac1c6236178e01", size = 245482, upload-time = "2025-06-09T23:01:01.474Z" },
    { url = "https://files.pythonhosted.org/packages/80/e8/edf2f9e00da553f07f5fa165325cfc302dead715cab6ac8336a5f3d0adc2/frozenlist-1.7.0-cp312-cp312-musllinux_1_2_s390x.whl", hash = "sha256:99886d98e1643269760e5fe0df31e5ae7050788dd288947f7f007209b8c33f08", size = 249590, upload-time = "2025-06-09T23:01:02.961Z" },
    { url = "https://files.pythonhosted.org/packages/1c/80/9a0eb48b944050f94cc51ee1c413eb14a39543cc4f760ed12657a5a3c45a/frozenlist-1.7.0-cp312-cp312-musllinux_1_2_x86_64.whl", hash = "sha256:290a172aae5a4c278c6da8a96222e6337744cd9c77313efe33d5670b9f65fc43", size = 237785, upload-time = "2025-06-09T23:01:05.095Z" },
    { url = "https://files.pythonhosted.org/packages/f3/74/87601e0fb0369b7a2baf404ea921769c53b7ae00dee7dcfe5162c8c6dbf0/frozenlist-1.7.0-cp312-cp312-win32.whl", hash = "sha256:426c7bc70e07cfebc178bc4c2bf2d861d720c4fff172181eeb4a4c41d4ca2ad3", size = 39487, upload-time = "2025-06-09T23:01:06.54Z" },
    { url = "https://files.pythonhosted.org/packages/0b/15/c026e9a9fc17585a9d461f65d8593d281fedf55fbf7eb53f16c6df2392f9/frozenlist-1.7.0-cp312-cp312-win_amd64.whl", hash = "sha256:563b72efe5da92e02eb68c59cb37205457c977aa7a449ed1b37e6939e5c47c6a", size = 43874, upload-time = "2025-06-09T23:01:07.752Z" },
    { url = "https://files.pythonhosted.org/packages/ee/45/b82e3c16be2182bff01179db177fe144d58b5dc787a7d4492c6ed8b9317f/frozenlist-1.7.0-py3-none-any.whl", hash = "sha256:9a5af342e34f7e97caf8c995864c7a396418ae2859cc6fdf1b1073020d516a7e", size = 13106, upload-time = "2025-06-09T23:02:34.204Z" },
]

[[package]]
name = "gitdb"
version = "4.0.12"
source = { registry = "https://pypi.org/simple" }
dependencies = [
    { name = "smmap" },
]
sdist = { url = "https://files.pythonhosted.org/packages/72/94/63b0fc47eb32792c7ba1fe1b694daec9a63620db1e313033d18140c2320a/gitdb-4.0.12.tar.gz", hash = "sha256:5ef71f855d191a3326fcfbc0d5da835f26b13fbcba60c32c21091c349ffdb571", size = 394684, upload-time = "2025-01-02T07:20:46.413Z" }
wheels = [
    { url = "https://files.pythonhosted.org/packages/a0/61/5c78b91c3143ed5c14207f463aecfc8f9dbb5092fb2869baf37c273b2705/gitdb-4.0.12-py3-none-any.whl", hash = "sha256:67073e15955400952c6565cc3e707c554a4eea2e428946f7a4c162fab9bd9bcf", size = 62794, upload-time = "2025-01-02T07:20:43.624Z" },
]

[[package]]
name = "gitpython"
version = "3.1.41"
source = { registry = "https://pypi.org/simple" }
dependencies = [
    { name = "gitdb" },
]
sdist = { url = "https://files.pythonhosted.org/packages/e5/c2/6e3a26945a7ff7cf2854b8825026cf3f22ac8e18285bc11b6b1ceeb8dc3f/GitPython-3.1.41.tar.gz", hash = "sha256:ed66e624884f76df22c8e16066d567aaa5a37d5b5fa19db2c6df6f7156db9048", size = 209029, upload-time = "2024-01-10T12:15:19.596Z" }
wheels = [
    { url = "https://files.pythonhosted.org/packages/45/c6/a637a7a11d4619957cb95ca195168759a4502991b1b91c13d3203ffc3748/GitPython-3.1.41-py3-none-any.whl", hash = "sha256:c36b6634d069b3f719610175020a9aed919421c87552185b085e04fbbdb10b7c", size = 196354, upload-time = "2024-01-10T12:15:16.135Z" },
]

[[package]]
name = "giturlparse"
version = "0.12.0"
source = { registry = "https://pypi.org/simple" }
sdist = { url = "https://files.pythonhosted.org/packages/37/5f/543dc54c82842376139748226e5aa61eb95093992f63dd495af9c6b4f076/giturlparse-0.12.0.tar.gz", hash = "sha256:c0fff7c21acc435491b1779566e038757a205c1ffdcb47e4f81ea52ad8c3859a", size = 14907, upload-time = "2023-09-24T07:22:36.795Z" }
wheels = [
    { url = "https://files.pythonhosted.org/packages/dd/94/c6ff3388b8e3225a014e55aed957188639aa0966443e0408d38f0c9614a7/giturlparse-0.12.0-py2.py3-none-any.whl", hash = "sha256:412b74f2855f1da2fefa89fd8dde62df48476077a72fc19b62039554d27360eb", size = 15752, upload-time = "2023-09-24T07:22:35.465Z" },
]

[[package]]
name = "google-auth"
version = "2.40.3"
source = { registry = "https://pypi.org/simple" }
dependencies = [
    { name = "cachetools" },
    { name = "pyasn1-modules" },
    { name = "rsa" },
]
sdist = { url = "https://files.pythonhosted.org/packages/9e/9b/e92ef23b84fa10a64ce4831390b7a4c2e53c0132568d99d4ae61d04c8855/google_auth-2.40.3.tar.gz", hash = "sha256:500c3a29adedeb36ea9cf24b8d10858e152f2412e3ca37829b3fa18e33d63b77", size = 281029, upload-time = "2025-06-04T18:04:57.577Z" }
wheels = [
    { url = "https://files.pythonhosted.org/packages/17/63/b19553b658a1692443c62bd07e5868adaa0ad746a0751ba62c59568cd45b/google_auth-2.40.3-py2.py3-none-any.whl", hash = "sha256:1370d4593e86213563547f97a92752fc658456fe4514c809544f330fed45a7ca", size = 216137, upload-time = "2025-06-04T18:04:55.573Z" },
]

[[package]]
name = "google-genai"
version = "1.13.0"
source = { registry = "https://pypi.org/simple" }
dependencies = [
    { name = "anyio" },
    { name = "google-auth" },
    { name = "httpx" },
    { name = "pydantic" },
    { name = "requests" },
    { name = "typing-extensions" },
    { name = "websockets" },
]
sdist = { url = "https://files.pythonhosted.org/packages/5e/1f/0861dad47febbb391123a529f3655582e2a7ce14aadb6ddc527dd7dea470/google_genai-1.13.0.tar.gz", hash = "sha256:de7b4960d361c7ea85b715ce0e07fe34903d94affa82d566d9eb04e8f92512b9", size = 165727, upload-time = "2025-04-30T23:47:02.605Z" }
wheels = [
    { url = "https://files.pythonhosted.org/packages/c5/2c/1833fa15311fa4f0790e9c8ea3488382fe428c3eca62b329d6aa355871ae/google_genai-1.13.0-py3-none-any.whl", hash = "sha256:e88417c95f333827ed051282803db627192fd8e5fdf5b49b6f26644a67775d1a", size = 164405, upload-time = "2025-04-30T23:47:00.901Z" },
]

[[package]]
name = "grpcio"
version = "1.74.0"
source = { registry = "https://pypi.org/simple" }
sdist = { url = "https://files.pythonhosted.org/packages/38/b4/35feb8f7cab7239c5b94bd2db71abb3d6adb5f335ad8f131abb6060840b6/grpcio-1.74.0.tar.gz", hash = "sha256:80d1f4fbb35b0742d3e3d3bb654b7381cd5f015f8497279a1e9c21ba623e01b1", size = 12756048, upload-time = "2025-07-24T18:54:23.039Z" }
wheels = [
    { url = "https://files.pythonhosted.org/packages/e7/77/b2f06db9f240a5abeddd23a0e49eae2b6ac54d85f0e5267784ce02269c3b/grpcio-1.74.0-cp311-cp311-linux_armv7l.whl", hash = "sha256:69e1a8180868a2576f02356565f16635b99088da7df3d45aaa7e24e73a054e31", size = 5487368, upload-time = "2025-07-24T18:53:03.548Z" },
    { url = "https://files.pythonhosted.org/packages/48/99/0ac8678a819c28d9a370a663007581744a9f2a844e32f0fa95e1ddda5b9e/grpcio-1.74.0-cp311-cp311-macosx_11_0_universal2.whl", hash = "sha256:8efe72fde5500f47aca1ef59495cb59c885afe04ac89dd11d810f2de87d935d4", size = 10999804, upload-time = "2025-07-24T18:53:05.095Z" },
    { url = "https://files.pythonhosted.org/packages/45/c6/a2d586300d9e14ad72e8dc211c7aecb45fe9846a51e558c5bca0c9102c7f/grpcio-1.74.0-cp311-cp311-manylinux_2_17_aarch64.whl", hash = "sha256:a8f0302f9ac4e9923f98d8e243939a6fb627cd048f5cd38595c97e38020dffce", size = 5987667, upload-time = "2025-07-24T18:53:07.157Z" },
    { url = "https://files.pythonhosted.org/packages/c9/57/5f338bf56a7f22584e68d669632e521f0de460bb3749d54533fc3d0fca4f/grpcio-1.74.0-cp311-cp311-manylinux_2_17_i686.manylinux2014_i686.whl", hash = "sha256:2f609a39f62a6f6f05c7512746798282546358a37ea93c1fcbadf8b2fed162e3", size = 6655612, upload-time = "2025-07-24T18:53:09.244Z" },
    { url = "https://files.pythonhosted.org/packages/82/ea/a4820c4c44c8b35b1903a6c72a5bdccec92d0840cf5c858c498c66786ba5/grpcio-1.74.0-cp311-cp311-manylinux_2_17_x86_64.manylinux2014_x86_64.whl", hash = "sha256:c98e0b7434a7fa4e3e63f250456eaef52499fba5ae661c58cc5b5477d11e7182", size = 6219544, upload-time = "2025-07-24T18:53:11.221Z" },
    { url = "https://files.pythonhosted.org/packages/a4/17/0537630a921365928f5abb6d14c79ba4dcb3e662e0dbeede8af4138d9dcf/grpcio-1.74.0-cp311-cp311-musllinux_1_1_aarch64.whl", hash = "sha256:662456c4513e298db6d7bd9c3b8df6f75f8752f0ba01fb653e252ed4a59b5a5d", size = 6334863, upload-time = "2025-07-24T18:53:12.925Z" },
    { url = "https://files.pythonhosted.org/packages/e2/a6/85ca6cb9af3f13e1320d0a806658dca432ff88149d5972df1f7b51e87127/grpcio-1.74.0-cp311-cp311-musllinux_1_1_i686.whl", hash = "sha256:3d14e3c4d65e19d8430a4e28ceb71ace4728776fd6c3ce34016947474479683f", size = 7019320, upload-time = "2025-07-24T18:53:15.002Z" },
    { url = "https://files.pythonhosted.org/packages/4f/a7/fe2beab970a1e25d2eff108b3cf4f7d9a53c185106377a3d1989216eba45/grpcio-1.74.0-cp311-cp311-musllinux_1_1_x86_64.whl", hash = "sha256:1bf949792cee20d2078323a9b02bacbbae002b9e3b9e2433f2741c15bdeba1c4", size = 6514228, upload-time = "2025-07-24T18:53:16.999Z" },
    { url = "https://files.pythonhosted.org/packages/6a/c2/2f9c945c8a248cebc3ccda1b7a1bf1775b9d7d59e444dbb18c0014e23da6/grpcio-1.74.0-cp311-cp311-win32.whl", hash = "sha256:55b453812fa7c7ce2f5c88be3018fb4a490519b6ce80788d5913f3f9d7da8c7b", size = 3817216, upload-time = "2025-07-24T18:53:20.564Z" },
    { url = "https://files.pythonhosted.org/packages/ff/d1/a9cf9c94b55becda2199299a12b9feef0c79946b0d9d34c989de6d12d05d/grpcio-1.74.0-cp311-cp311-win_amd64.whl", hash = "sha256:86ad489db097141a907c559988c29718719aa3e13370d40e20506f11b4de0d11", size = 4495380, upload-time = "2025-07-24T18:53:22.058Z" },
    { url = "https://files.pythonhosted.org/packages/4c/5d/e504d5d5c4469823504f65687d6c8fb97b7f7bf0b34873b7598f1df24630/grpcio-1.74.0-cp312-cp312-linux_armv7l.whl", hash = "sha256:8533e6e9c5bd630ca98062e3a1326249e6ada07d05acf191a77bc33f8948f3d8", size = 5445551, upload-time = "2025-07-24T18:53:23.641Z" },
    { url = "https://files.pythonhosted.org/packages/43/01/730e37056f96f2f6ce9f17999af1556df62ee8dab7fa48bceeaab5fd3008/grpcio-1.74.0-cp312-cp312-macosx_11_0_universal2.whl", hash = "sha256:2918948864fec2a11721d91568effffbe0a02b23ecd57f281391d986847982f6", size = 10979810, upload-time = "2025-07-24T18:53:25.349Z" },
    { url = "https://files.pythonhosted.org/packages/79/3d/09fd100473ea5c47083889ca47ffd356576173ec134312f6aa0e13111dee/grpcio-1.74.0-cp312-cp312-manylinux_2_17_aarch64.whl", hash = "sha256:60d2d48b0580e70d2e1954d0d19fa3c2e60dd7cbed826aca104fff518310d1c5", size = 5941946, upload-time = "2025-07-24T18:53:27.387Z" },
    { url = "https://files.pythonhosted.org/packages/8a/99/12d2cca0a63c874c6d3d195629dcd85cdf5d6f98a30d8db44271f8a97b93/grpcio-1.74.0-cp312-cp312-manylinux_2_17_i686.manylinux2014_i686.whl", hash = "sha256:3601274bc0523f6dc07666c0e01682c94472402ac2fd1226fd96e079863bfa49", size = 6621763, upload-time = "2025-07-24T18:53:29.193Z" },
    { url = "https://files.pythonhosted.org/packages/9d/2c/930b0e7a2f1029bbc193443c7bc4dc2a46fedb0203c8793dcd97081f1520/grpcio-1.74.0-cp312-cp312-manylinux_2_17_x86_64.manylinux2014_x86_64.whl", hash = "sha256:176d60a5168d7948539def20b2a3adcce67d72454d9ae05969a2e73f3a0feee7", size = 6180664, upload-time = "2025-07-24T18:53:30.823Z" },
    { url = "https://files.pythonhosted.org/packages/db/d5/ff8a2442180ad0867717e670f5ec42bfd8d38b92158ad6bcd864e6d4b1ed/grpcio-1.74.0-cp312-cp312-musllinux_1_1_aarch64.whl", hash = "sha256:e759f9e8bc908aaae0412642afe5416c9f983a80499448fcc7fab8692ae044c3", size = 6301083, upload-time = "2025-07-24T18:53:32.454Z" },
    { url = "https://files.pythonhosted.org/packages/b0/ba/b361d390451a37ca118e4ec7dccec690422e05bc85fba2ec72b06cefec9f/grpcio-1.74.0-cp312-cp312-musllinux_1_1_i686.whl", hash = "sha256:9e7c4389771855a92934b2846bd807fc25a3dfa820fd912fe6bd8136026b2707", size = 6994132, upload-time = "2025-07-24T18:53:34.506Z" },
    { url = "https://files.pythonhosted.org/packages/3b/0c/3a5fa47d2437a44ced74141795ac0251bbddeae74bf81df3447edd767d27/grpcio-1.74.0-cp312-cp312-musllinux_1_1_x86_64.whl", hash = "sha256:cce634b10aeab37010449124814b05a62fb5f18928ca878f1bf4750d1f0c815b", size = 6489616, upload-time = "2025-07-24T18:53:36.217Z" },
    { url = "https://files.pythonhosted.org/packages/ae/95/ab64703b436d99dc5217228babc76047d60e9ad14df129e307b5fec81fd0/grpcio-1.74.0-cp312-cp312-win32.whl", hash = "sha256:885912559974df35d92219e2dc98f51a16a48395f37b92865ad45186f294096c", size = 3807083, upload-time = "2025-07-24T18:53:37.911Z" },
    { url = "https://files.pythonhosted.org/packages/84/59/900aa2445891fc47a33f7d2f76e00ca5d6ae6584b20d19af9c06fa09bf9a/grpcio-1.74.0-cp312-cp312-win_amd64.whl", hash = "sha256:42f8fee287427b94be63d916c90399ed310ed10aadbf9e2e5538b3e497d269bc", size = 4490123, upload-time = "2025-07-24T18:53:39.528Z" },
]

[[package]]
name = "h11"
version = "0.16.0"
source = { registry = "https://pypi.org/simple" }
sdist = { url = "https://files.pythonhosted.org/packages/01/ee/02a2c011bdab74c6fb3c75474d40b3052059d95df7e73351460c8588d963/h11-0.16.0.tar.gz", hash = "sha256:4e35b956cf45792e4caa5885e69fba00bdbc6ffafbfa020300e549b208ee5ff1", size = 101250, upload-time = "2025-04-24T03:35:25.427Z" }
wheels = [
    { url = "https://files.pythonhosted.org/packages/04/4b/29cac41a4d98d144bf5f6d33995617b185d14b22401f75ca86f384e87ff1/h11-0.16.0-py3-none-any.whl", hash = "sha256:63cf8bbe7522de3bf65932fda1d9c2772064ffb3dae62d55932da54b31cb6c86", size = 37515, upload-time = "2025-04-24T03:35:24.344Z" },
]

[[package]]
name = "httpcore"
version = "1.0.9"
source = { registry = "https://pypi.org/simple" }
dependencies = [
    { name = "certifi" },
    { name = "h11" },
]
sdist = { url = "https://files.pythonhosted.org/packages/06/94/82699a10bca87a5556c9c59b5963f2d039dbd239f25bc2a63907a05a14cb/httpcore-1.0.9.tar.gz", hash = "sha256:6e34463af53fd2ab5d807f399a9b45ea31c3dfa2276f15a2c3f00afff6e176e8", size = 85484, upload-time = "2025-04-24T22:06:22.219Z" }
wheels = [
    { url = "https://files.pythonhosted.org/packages/7e/f5/f66802a942d491edb555dd61e3a9961140fd64c90bce1eafd741609d334d/httpcore-1.0.9-py3-none-any.whl", hash = "sha256:2d400746a40668fc9dec9810239072b40b4484b640a8c38fd654a024c7a1bf55", size = 78784, upload-time = "2025-04-24T22:06:20.566Z" },
]

[[package]]
name = "httpx"
version = "0.28.1"
source = { registry = "https://pypi.org/simple" }
dependencies = [
    { name = "anyio" },
    { name = "certifi" },
    { name = "httpcore" },
    { name = "idna" },
]
sdist = { url = "https://files.pythonhosted.org/packages/b1/df/48c586a5fe32a0f01324ee087459e112ebb7224f646c0b5023f5e79e9956/httpx-0.28.1.tar.gz", hash = "sha256:75e98c5f16b0f35b567856f597f06ff2270a374470a5c2392242528e3e3e42fc", size = 141406, upload-time = "2024-12-06T15:37:23.222Z" }
wheels = [
    { url = "https://files.pythonhosted.org/packages/2a/39/e50c7c3a983047577ee07d2a9e53faf5a69493943ec3f6a384bdc792deb2/httpx-0.28.1-py3-none-any.whl", hash = "sha256:d909fcccc110f8c7faf814ca82a9a4d816bc5a6dbfea25d6591d6985b8ba59ad", size = 73517, upload-time = "2024-12-06T15:37:21.509Z" },
]

[[package]]
name = "httpx-sse"
version = "0.4.1"
source = { registry = "https://pypi.org/simple" }
sdist = { url = "https://files.pythonhosted.org/packages/6e/fa/66bd985dd0b7c109a3bcb89272ee0bfb7e2b4d06309ad7b38ff866734b2a/httpx_sse-0.4.1.tar.gz", hash = "sha256:8f44d34414bc7b21bf3602713005c5df4917884f76072479b21f68befa4ea26e", size = 12998, upload-time = "2025-06-24T13:21:05.71Z" }
wheels = [
    { url = "https://files.pythonhosted.org/packages/25/0a/6269e3473b09aed2dab8aa1a600c70f31f00ae1349bee30658f7e358a159/httpx_sse-0.4.1-py3-none-any.whl", hash = "sha256:cba42174344c3a5b06f255ce65b350880f962d99ead85e776f23c6618a377a37", size = 8054, upload-time = "2025-06-24T13:21:04.772Z" },
]

[[package]]
name = "identify"
version = "2.6.13"
source = { registry = "https://pypi.org/simple" }
sdist = { url = "https://files.pythonhosted.org/packages/82/ca/ffbabe3635bb839aa36b3a893c91a9b0d368cb4d8073e03a12896970af82/identify-2.6.13.tar.gz", hash = "sha256:da8d6c828e773620e13bfa86ea601c5a5310ba4bcd65edf378198b56a1f9fb32", size = 99243, upload-time = "2025-08-09T19:35:00.6Z" }
wheels = [
    { url = "https://files.pythonhosted.org/packages/e7/ce/461b60a3ee109518c055953729bf9ed089a04db895d47e95444071dcdef2/identify-2.6.13-py2.py3-none-any.whl", hash = "sha256:60381139b3ae39447482ecc406944190f690d4a2997f2584062089848361b33b", size = 99153, upload-time = "2025-08-09T19:34:59.1Z" },
]

[[package]]
name = "idna"
version = "3.10"
source = { registry = "https://pypi.org/simple" }
sdist = { url = "https://files.pythonhosted.org/packages/f1/70/7703c29685631f5a7590aa73f1f1d3fa9a380e654b86af429e0934a32f7d/idna-3.10.tar.gz", hash = "sha256:12f65c9b470abda6dc35cf8e63cc574b1c52b11df2c86030af0ac09b01b13ea9", size = 190490, upload-time = "2024-09-15T18:07:39.745Z" }
wheels = [
    { url = "https://files.pythonhosted.org/packages/76/c6/c88e154df9c4e1a2a66ccf0005a88dfb2650c1dffb6f5ce603dfbd452ce3/idna-3.10-py3-none-any.whl", hash = "sha256:946d195a0d259cbba61165e88e65941f16e9b36ea6ddb97f00452bae8b1287d3", size = 70442, upload-time = "2024-09-15T18:07:37.964Z" },
]

[[package]]
name = "iniconfig"
version = "2.1.0"
source = { registry = "https://pypi.org/simple" }
sdist = { url = "https://files.pythonhosted.org/packages/f2/97/ebf4da567aa6827c909642694d71c9fcf53e5b504f2d96afea02718862f3/iniconfig-2.1.0.tar.gz", hash = "sha256:3abbd2e30b36733fee78f9c7f7308f2d0050e88f0087fd25c2645f63c773e1c7", size = 4793, upload-time = "2025-03-19T20:09:59.721Z" }
wheels = [
    { url = "https://files.pythonhosted.org/packages/2c/e1/e6716421ea10d38022b952c159d5161ca1193197fb744506875fbb87ea7b/iniconfig-2.1.0-py3-none-any.whl", hash = "sha256:9deba5723312380e77435581c6bf4935c94cbfab9b1ed33ef8d238ea168eb760", size = 6050, upload-time = "2025-03-19T20:10:01.071Z" },
]

[[package]]
name = "jinja2"
version = "3.1.6"
source = { registry = "https://pypi.org/simple" }
dependencies = [
    { name = "markupsafe" },
]
sdist = { url = "https://files.pythonhosted.org/packages/df/bf/f7da0350254c0ed7c72f3e33cef02e048281fec7ecec5f032d4aac52226b/jinja2-3.1.6.tar.gz", hash = "sha256:0137fb05990d35f1275a587e9aee6d56da821fc83491a0fb838183be43f66d6d", size = 245115, upload-time = "2025-03-05T20:05:02.478Z" }
wheels = [
    { url = "https://files.pythonhosted.org/packages/62/a1/3d680cbfd5f4b8f15abc1d571870c5fc3e594bb582bc3b64ea099db13e56/jinja2-3.1.6-py3-none-any.whl", hash = "sha256:85ece4451f492d0c13c5dd7c13a64681a86afae63a5f347908daf103ce6d2f67", size = 134899, upload-time = "2025-03-05T20:05:00.369Z" },
]

[[package]]
name = "jiter"
version = "0.10.0"
source = { registry = "https://pypi.org/simple" }
sdist = { url = "https://files.pythonhosted.org/packages/ee/9d/ae7ddb4b8ab3fb1b51faf4deb36cb48a4fbbd7cb36bad6a5fca4741306f7/jiter-0.10.0.tar.gz", hash = "sha256:07a7142c38aacc85194391108dc91b5b57093c978a9932bd86a36862759d9500", size = 162759, upload-time = "2025-05-18T19:04:59.73Z" }
wheels = [
    { url = "https://files.pythonhosted.org/packages/1b/dd/6cefc6bd68b1c3c979cecfa7029ab582b57690a31cd2f346c4d0ce7951b6/jiter-0.10.0-cp311-cp311-macosx_10_12_x86_64.whl", hash = "sha256:3bebe0c558e19902c96e99217e0b8e8b17d570906e72ed8a87170bc290b1e978", size = 317473, upload-time = "2025-05-18T19:03:25.942Z" },
    { url = "https://files.pythonhosted.org/packages/be/cf/fc33f5159ce132be1d8dd57251a1ec7a631c7df4bd11e1cd198308c6ae32/jiter-0.10.0-cp311-cp311-macosx_11_0_arm64.whl", hash = "sha256:558cc7e44fd8e507a236bee6a02fa17199ba752874400a0ca6cd6e2196cdb7dc", size = 321971, upload-time = "2025-05-18T19:03:27.255Z" },
    { url = "https://files.pythonhosted.org/packages/68/a4/da3f150cf1d51f6c472616fb7650429c7ce053e0c962b41b68557fdf6379/jiter-0.10.0-cp311-cp311-manylinux_2_17_aarch64.manylinux2014_aarch64.whl", hash = "sha256:4d613e4b379a07d7c8453c5712ce7014e86c6ac93d990a0b8e7377e18505e98d", size = 345574, upload-time = "2025-05-18T19:03:28.63Z" },
    { url = "https://files.pythonhosted.org/packages/84/34/6e8d412e60ff06b186040e77da5f83bc158e9735759fcae65b37d681f28b/jiter-0.10.0-cp311-cp311-manylinux_2_17_armv7l.manylinux2014_armv7l.whl", hash = "sha256:f62cf8ba0618eda841b9bf61797f21c5ebd15a7a1e19daab76e4e4b498d515b2", size = 371028, upload-time = "2025-05-18T19:03:30.292Z" },
    { url = "https://files.pythonhosted.org/packages/fb/d9/9ee86173aae4576c35a2f50ae930d2ccb4c4c236f6cb9353267aa1d626b7/jiter-0.10.0-cp311-cp311-manylinux_2_17_ppc64le.manylinux2014_ppc64le.whl", hash = "sha256:919d139cdfa8ae8945112398511cb7fca58a77382617d279556b344867a37e61", size = 491083, upload-time = "2025-05-18T19:03:31.654Z" },
    { url = "https://files.pythonhosted.org/packages/d9/2c/f955de55e74771493ac9e188b0f731524c6a995dffdcb8c255b89c6fb74b/jiter-0.10.0-cp311-cp311-manylinux_2_17_s390x.manylinux2014_s390x.whl", hash = "sha256:13ddbc6ae311175a3b03bd8994881bc4635c923754932918e18da841632349db", size = 388821, upload-time = "2025-05-18T19:03:33.184Z" },
    { url = "https://files.pythonhosted.org/packages/81/5a/0e73541b6edd3f4aada586c24e50626c7815c561a7ba337d6a7eb0a915b4/jiter-0.10.0-cp311-cp311-manylinux_2_17_x86_64.manylinux2014_x86_64.whl", hash = "sha256:4c440ea003ad10927a30521a9062ce10b5479592e8a70da27f21eeb457b4a9c5", size = 352174, upload-time = "2025-05-18T19:03:34.965Z" },
    { url = "https://files.pythonhosted.org/packages/1c/c0/61eeec33b8c75b31cae42be14d44f9e6fe3ac15a4e58010256ac3abf3638/jiter-0.10.0-cp311-cp311-manylinux_2_5_i686.manylinux1_i686.whl", hash = "sha256:dc347c87944983481e138dea467c0551080c86b9d21de6ea9306efb12ca8f606", size = 391869, upload-time = "2025-05-18T19:03:36.436Z" },
    { url = "https://files.pythonhosted.org/packages/41/22/5beb5ee4ad4ef7d86f5ea5b4509f680a20706c4a7659e74344777efb7739/jiter-0.10.0-cp311-cp311-musllinux_1_1_aarch64.whl", hash = "sha256:13252b58c1f4d8c5b63ab103c03d909e8e1e7842d302473f482915d95fefd605", size = 523741, upload-time = "2025-05-18T19:03:38.168Z" },
    { url = "https://files.pythonhosted.org/packages/ea/10/768e8818538e5817c637b0df52e54366ec4cebc3346108a4457ea7a98f32/jiter-0.10.0-cp311-cp311-musllinux_1_1_x86_64.whl", hash = "sha256:7d1bbf3c465de4a24ab12fb7766a0003f6f9bce48b8b6a886158c4d569452dc5", size = 514527, upload-time = "2025-05-18T19:03:39.577Z" },
    { url = "https://files.pythonhosted.org/packages/73/6d/29b7c2dc76ce93cbedabfd842fc9096d01a0550c52692dfc33d3cc889815/jiter-0.10.0-cp311-cp311-win32.whl", hash = "sha256:db16e4848b7e826edca4ccdd5b145939758dadf0dc06e7007ad0e9cfb5928ae7", size = 210765, upload-time = "2025-05-18T19:03:41.271Z" },
    { url = "https://files.pythonhosted.org/packages/c2/c9/d394706deb4c660137caf13e33d05a031d734eb99c051142e039d8ceb794/jiter-0.10.0-cp311-cp311-win_amd64.whl", hash = "sha256:9c9c1d5f10e18909e993f9641f12fe1c77b3e9b533ee94ffa970acc14ded3812", size = 209234, upload-time = "2025-05-18T19:03:42.918Z" },
    { url = "https://files.pythonhosted.org/packages/6d/b5/348b3313c58f5fbfb2194eb4d07e46a35748ba6e5b3b3046143f3040bafa/jiter-0.10.0-cp312-cp312-macosx_10_12_x86_64.whl", hash = "sha256:1e274728e4a5345a6dde2d343c8da018b9d4bd4350f5a472fa91f66fda44911b", size = 312262, upload-time = "2025-05-18T19:03:44.637Z" },
    { url = "https://files.pythonhosted.org/packages/9c/4a/6a2397096162b21645162825f058d1709a02965606e537e3304b02742e9b/jiter-0.10.0-cp312-cp312-macosx_11_0_arm64.whl", hash = "sha256:7202ae396446c988cb2a5feb33a543ab2165b786ac97f53b59aafb803fef0744", size = 320124, upload-time = "2025-05-18T19:03:46.341Z" },
    { url = "https://files.pythonhosted.org/packages/2a/85/1ce02cade7516b726dd88f59a4ee46914bf79d1676d1228ef2002ed2f1c9/jiter-0.10.0-cp312-cp312-manylinux_2_17_aarch64.manylinux2014_aarch64.whl", hash = "sha256:23ba7722d6748b6920ed02a8f1726fb4b33e0fd2f3f621816a8b486c66410ab2", size = 345330, upload-time = "2025-05-18T19:03:47.596Z" },
    { url = "https://files.pythonhosted.org/packages/75/d0/bb6b4f209a77190ce10ea8d7e50bf3725fc16d3372d0a9f11985a2b23eff/jiter-0.10.0-cp312-cp312-manylinux_2_17_armv7l.manylinux2014_armv7l.whl", hash = "sha256:371eab43c0a288537d30e1f0b193bc4eca90439fc08a022dd83e5e07500ed026", size = 369670, upload-time = "2025-05-18T19:03:49.334Z" },
    { url = "https://files.pythonhosted.org/packages/a0/f5/a61787da9b8847a601e6827fbc42ecb12be2c925ced3252c8ffcb56afcaf/jiter-0.10.0-cp312-cp312-manylinux_2_17_ppc64le.manylinux2014_ppc64le.whl", hash = "sha256:6c675736059020365cebc845a820214765162728b51ab1e03a1b7b3abb70f74c", size = 489057, upload-time = "2025-05-18T19:03:50.66Z" },
    { url = "https://files.pythonhosted.org/packages/12/e4/6f906272810a7b21406c760a53aadbe52e99ee070fc5c0cb191e316de30b/jiter-0.10.0-cp312-cp312-manylinux_2_17_s390x.manylinux2014_s390x.whl", hash = "sha256:0c5867d40ab716e4684858e4887489685968a47e3ba222e44cde6e4a2154f959", size = 389372, upload-time = "2025-05-18T19:03:51.98Z" },
    { url = "https://files.pythonhosted.org/packages/e2/ba/77013b0b8ba904bf3762f11e0129b8928bff7f978a81838dfcc958ad5728/jiter-0.10.0-cp312-cp312-manylinux_2_17_x86_64.manylinux2014_x86_64.whl", hash = "sha256:395bb9a26111b60141757d874d27fdea01b17e8fac958b91c20128ba8f4acc8a", size = 352038, upload-time = "2025-05-18T19:03:53.703Z" },
    { url = "https://files.pythonhosted.org/packages/67/27/c62568e3ccb03368dbcc44a1ef3a423cb86778a4389e995125d3d1aaa0a4/jiter-0.10.0-cp312-cp312-manylinux_2_5_i686.manylinux1_i686.whl", hash = "sha256:6842184aed5cdb07e0c7e20e5bdcfafe33515ee1741a6835353bb45fe5d1bd95", size = 391538, upload-time = "2025-05-18T19:03:55.046Z" },
    { url = "https://files.pythonhosted.org/packages/c0/72/0d6b7e31fc17a8fdce76164884edef0698ba556b8eb0af9546ae1a06b91d/jiter-0.10.0-cp312-cp312-musllinux_1_1_aarch64.whl", hash = "sha256:62755d1bcea9876770d4df713d82606c8c1a3dca88ff39046b85a048566d56ea", size = 523557, upload-time = "2025-05-18T19:03:56.386Z" },
    { url = "https://files.pythonhosted.org/packages/2f/09/bc1661fbbcbeb6244bd2904ff3a06f340aa77a2b94e5a7373fd165960ea3/jiter-0.10.0-cp312-cp312-musllinux_1_1_x86_64.whl", hash = "sha256:533efbce2cacec78d5ba73a41756beff8431dfa1694b6346ce7af3a12c42202b", size = 514202, upload-time = "2025-05-18T19:03:57.675Z" },
    { url = "https://files.pythonhosted.org/packages/1b/84/5a5d5400e9d4d54b8004c9673bbe4403928a00d28529ff35b19e9d176b19/jiter-0.10.0-cp312-cp312-win32.whl", hash = "sha256:8be921f0cadd245e981b964dfbcd6fd4bc4e254cdc069490416dd7a2632ecc01", size = 211781, upload-time = "2025-05-18T19:03:59.025Z" },
    { url = "https://files.pythonhosted.org/packages/9b/52/7ec47455e26f2d6e5f2ea4951a0652c06e5b995c291f723973ae9e724a65/jiter-0.10.0-cp312-cp312-win_amd64.whl", hash = "sha256:a7c7d785ae9dda68c2678532a5a1581347e9c15362ae9f6e68f3fdbfb64f2e49", size = 206176, upload-time = "2025-05-18T19:04:00.305Z" },
]

[[package]]
name = "jmespath"
version = "1.0.1"
source = { registry = "https://pypi.org/simple" }
sdist = { url = "https://files.pythonhosted.org/packages/00/2a/e867e8531cf3e36b41201936b7fa7ba7b5702dbef42922193f05c8976cd6/jmespath-1.0.1.tar.gz", hash = "sha256:90261b206d6defd58fdd5e85f478bf633a2901798906be2ad389150c5c60edbe", size = 25843, upload-time = "2022-06-17T18:00:12.224Z" }
wheels = [
    { url = "https://files.pythonhosted.org/packages/31/b4/b9b800c45527aadd64d5b442f9b932b00648617eb5d63d2c7a6587b7cafc/jmespath-1.0.1-py3-none-any.whl", hash = "sha256:02e2e4cc71b5bcab88332eebf907519190dd9e6e82107fa7f83b1003a6252980", size = 20256, upload-time = "2022-06-17T18:00:10.251Z" },
]

[[package]]
name = "jsonschema"
version = "4.25.1"
source = { registry = "https://pypi.org/simple" }
dependencies = [
    { name = "attrs" },
    { name = "jsonschema-specifications" },
    { name = "referencing" },
    { name = "rpds-py" },
]
sdist = { url = "https://files.pythonhosted.org/packages/74/69/f7185de793a29082a9f3c7728268ffb31cb5095131a9c139a74078e27336/jsonschema-4.25.1.tar.gz", hash = "sha256:e4a9655ce0da0c0b67a085847e00a3a51449e1157f4f75e9fb5aa545e122eb85", size = 357342, upload-time = "2025-08-18T17:03:50.038Z" }
wheels = [
    { url = "https://files.pythonhosted.org/packages/bf/9c/8c95d856233c1f82500c2450b8c68576b4cf1c871db3afac5c34ff84e6fd/jsonschema-4.25.1-py3-none-any.whl", hash = "sha256:3fba0169e345c7175110351d456342c364814cfcf3b964ba4587f22915230a63", size = 90040, upload-time = "2025-08-18T17:03:48.373Z" },
]

[[package]]
name = "jsonschema-specifications"
version = "2025.4.1"
source = { registry = "https://pypi.org/simple" }
dependencies = [
    { name = "referencing" },
]
sdist = { url = "https://files.pythonhosted.org/packages/bf/ce/46fbd9c8119cfc3581ee5643ea49464d168028cfb5caff5fc0596d0cf914/jsonschema_specifications-2025.4.1.tar.gz", hash = "sha256:630159c9f4dbea161a6a2205c3011cc4f18ff381b189fff48bb39b9bf26ae608", size = 15513, upload-time = "2025-04-23T12:34:07.418Z" }
wheels = [
    { url = "https://files.pythonhosted.org/packages/01/0e/b27cdbaccf30b890c40ed1da9fd4a3593a5cf94dae54fb34f8a4b74fcd3f/jsonschema_specifications-2025.4.1-py3-none-any.whl", hash = "sha256:4653bffbd6584f7de83a67e0d620ef16900b390ddc7939d56684d6c81e33f1af", size = 18437, upload-time = "2025-04-23T12:34:05.422Z" },
]

[[package]]
name = "levenshtein"
version = "0.27.1"
source = { registry = "https://pypi.org/simple" }
dependencies = [
    { name = "rapidfuzz" },
]
sdist = { url = "https://files.pythonhosted.org/packages/7e/b3/b5f8011483ba9083a0bc74c4d58705e9cf465fbe55c948a1b1357d0a2aa8/levenshtein-0.27.1.tar.gz", hash = "sha256:3e18b73564cfc846eec94dd13fab6cb006b5d2e0cc56bad1fd7d5585881302e3", size = 382571, upload-time = "2025-03-02T19:44:56.148Z" }
wheels = [
    { url = "https://files.pythonhosted.org/packages/22/84/110136e740655779aceb0da2399977362f21b2dbf3ea3646557f9c2237c4/levenshtein-0.27.1-cp311-cp311-macosx_10_9_x86_64.whl", hash = "sha256:2e6f1760108319a108dceb2f02bc7cdb78807ad1f9c673c95eaa1d0fe5dfcaae", size = 174555, upload-time = "2025-03-02T19:42:51.781Z" },
    { url = "https://files.pythonhosted.org/packages/19/5b/176d96959f5c5969f356d8856f8e20d2e72f7e4879f6d1cda8e5c2ac2614/levenshtein-0.27.1-cp311-cp311-macosx_11_0_arm64.whl", hash = "sha256:c4ed8400d94ab348099395e050b8ed9dd6a5d6b5b9e75e78b2b3d0b5f5b10f38", size = 156286, upload-time = "2025-03-02T19:42:53.106Z" },
    { url = "https://files.pythonhosted.org/packages/2a/2d/a75abaafc8a46b0dc52ab14dc96708989a31799a02a4914f9210c3415f04/levenshtein-0.27.1-cp311-cp311-manylinux_2_17_aarch64.manylinux2014_aarch64.whl", hash = "sha256:7826efe51be8ff58bc44a633e022fdd4b9fc07396375a6dbc4945a3bffc7bf8f", size = 152413, upload-time = "2025-03-02T19:42:55.129Z" },
    { url = "https://files.pythonhosted.org/packages/9a/5f/533f4adf964b10817a1d0ecca978b3542b3b9915c96172d20162afe18bed/levenshtein-0.27.1-cp311-cp311-manylinux_2_17_ppc64le.manylinux2014_ppc64le.whl", hash = "sha256:ff5afb78719659d353055863c7cb31599fbea6865c0890b2d840ee40214b3ddb", size = 184236, upload-time = "2025-03-02T19:42:56.427Z" },
    { url = "https://files.pythonhosted.org/packages/02/79/e698623795e36e0d166a3aa1eac6fe1e446cac3a5c456664a95c351571d1/levenshtein-0.27.1-cp311-cp311-manylinux_2_17_s390x.manylinux2014_s390x.whl", hash = "sha256:201dafd5c004cd52018560cf3213da799534d130cf0e4db839b51f3f06771de0", size = 185502, upload-time = "2025-03-02T19:42:57.596Z" },
    { url = "https://files.pythonhosted.org/packages/ac/94/76b64762f4af6e20bbab79713c4c48783240e6e502b2f52e5037ddda688a/levenshtein-0.27.1-cp311-cp311-manylinux_2_17_x86_64.manylinux2014_x86_64.whl", hash = "sha256:e5ddd59f3cfaec216811ee67544779d9e2d6ed33f79337492a248245d6379e3d", size = 161749, upload-time = "2025-03-02T19:42:59.222Z" },
    { url = "https://files.pythonhosted.org/packages/56/d0/d10eff9224c94a478078a469aaeb43471fdeddad035f443091224c7544b8/levenshtein-0.27.1-cp311-cp311-manylinux_2_5_i686.manylinux1_i686.manylinux_2_17_i686.manylinux2014_i686.whl", hash = "sha256:6afc241d27ecf5b921063b796812c55b0115423ca6fa4827aa4b1581643d0a65", size = 246686, upload-time = "2025-03-02T19:43:00.454Z" },
    { url = "https://files.pythonhosted.org/packages/b2/8a/ebbeff74461da3230d00e8a8197480a2ea1a9bbb7dbc273214d7ea3896cb/levenshtein-0.27.1-cp311-cp311-musllinux_1_2_aarch64.whl", hash = "sha256:ee2e766277cceb8ca9e584ea03b8dc064449ba588d3e24c1923e4b07576db574", size = 1116616, upload-time = "2025-03-02T19:43:02.431Z" },
    { url = "https://files.pythonhosted.org/packages/1d/9b/e7323684f833ede13113fba818c3afe665a78b47d720afdeb2e530c1ecb3/levenshtein-0.27.1-cp311-cp311-musllinux_1_2_i686.whl", hash = "sha256:920b23d6109453913ce78ec451bc402ff19d020ee8be4722e9d11192ec2fac6f", size = 1401483, upload-time = "2025-03-02T19:43:04.62Z" },
    { url = "https://files.pythonhosted.org/packages/ef/1d/9b6ab30ff086a33492d6f7de86a07050b15862ccf0d9feeccfbe26af52d8/levenshtein-0.27.1-cp311-cp311-musllinux_1_2_ppc64le.whl", hash = "sha256:560d7edba126e2eea3ac3f2f12e7bd8bc9c6904089d12b5b23b6dfa98810b209", size = 1225805, upload-time = "2025-03-02T19:43:06.734Z" },
    { url = "https://files.pythonhosted.org/packages/1b/07/ae2f31e87ff65ba4857e25192646f1f3c8cca83c2ac1c27e551215b7e1b6/levenshtein-0.27.1-cp311-cp311-musllinux_1_2_s390x.whl", hash = "sha256:8d5362b6c7aa4896dc0cb1e7470a4ad3c06124e0af055dda30d81d3c5549346b", size = 1419860, upload-time = "2025-03-02T19:43:08.084Z" },
    { url = "https://files.pythonhosted.org/packages/43/d2/dfcc5c22c07bab9be99f3f47a907be583bcd37bfd2eec57a205e59671019/levenshtein-0.27.1-cp311-cp311-musllinux_1_2_x86_64.whl", hash = "sha256:65ba880815b0f80a80a293aeebac0fab8069d03ad2d6f967a886063458f9d7a1", size = 1188823, upload-time = "2025-03-02T19:43:09.592Z" },
    { url = "https://files.pythonhosted.org/packages/8b/96/713335623f8ab50eba0627c8685618dc3a985aedaaea9f492986b9443551/levenshtein-0.27.1-cp311-cp311-win32.whl", hash = "sha256:fcc08effe77fec0bc5b0f6f10ff20b9802b961c4a69047b5499f383119ddbe24", size = 88156, upload-time = "2025-03-02T19:43:11.442Z" },
    { url = "https://files.pythonhosted.org/packages/aa/ae/444d6e8ba9a35379a56926716f18bb2e77c6cf69e5324521fbe6885f14f6/levenshtein-0.27.1-cp311-cp311-win_amd64.whl", hash = "sha256:0ed402d8902be7df212ac598fc189f9b2d520817fdbc6a05e2ce44f7f3ef6857", size = 100399, upload-time = "2025-03-02T19:43:13.066Z" },
    { url = "https://files.pythonhosted.org/packages/80/c0/ff226897a238a2deb2ca2c00d658755a1aa01884b0ddc8f5d406cb5f2b0d/levenshtein-0.27.1-cp311-cp311-win_arm64.whl", hash = "sha256:7fdaab29af81a8eb981043737f42450efca64b9761ca29385487b29c506da5b5", size = 88033, upload-time = "2025-03-02T19:43:14.211Z" },
    { url = "https://files.pythonhosted.org/packages/0d/73/84a7126b9e6441c2547f1fbfd65f3c15c387d1fc04e0dd1d025a12107771/levenshtein-0.27.1-cp312-cp312-macosx_10_13_x86_64.whl", hash = "sha256:25fb540d8c55d1dc7bdc59b7de518ea5ed9df92eb2077e74bcb9bb6de7b06f69", size = 173953, upload-time = "2025-03-02T19:43:16.029Z" },
    { url = "https://files.pythonhosted.org/packages/8f/5c/06c01870c0cf336f9f29397bbfbfbbfd3a59918868716e7bb15828e89367/levenshtein-0.27.1-cp312-cp312-macosx_11_0_arm64.whl", hash = "sha256:f09cfab6387e9c908c7b37961c045e8e10eb9b7ec4a700367f8e080ee803a562", size = 156399, upload-time = "2025-03-02T19:43:17.233Z" },
    { url = "https://files.pythonhosted.org/packages/c7/4a/c1d3f27ec8b3fff5a96617251bf3f61c67972869ac0a0419558fc3e2cbe6/levenshtein-0.27.1-cp312-cp312-manylinux_2_17_aarch64.manylinux2014_aarch64.whl", hash = "sha256:dafa29c0e616f322b574e0b2aeb5b1ff2f8d9a1a6550f22321f3bd9bb81036e3", size = 151061, upload-time = "2025-03-02T19:43:18.414Z" },
    { url = "https://files.pythonhosted.org/packages/4d/8f/2521081e9a265891edf46aa30e1b59c1f347a452aed4c33baafbec5216fa/levenshtein-0.27.1-cp312-cp312-manylinux_2_17_ppc64le.manylinux2014_ppc64le.whl", hash = "sha256:be7a7642ea64392fa1e6ef7968c2e50ef2152c60948f95d0793361ed97cf8a6f", size = 183119, upload-time = "2025-03-02T19:43:19.975Z" },
    { url = "https://files.pythonhosted.org/packages/1f/a0/a63e3bce6376127596d04be7f57e672d2f3d5f540265b1e30b9dd9b3c5a9/levenshtein-0.27.1-cp312-cp312-manylinux_2_17_s390x.manylinux2014_s390x.whl", hash = "sha256:060b48c45ed54bcea9582ce79c6365b20a1a7473767e0b3d6be712fa3a22929c", size = 185352, upload-time = "2025-03-02T19:43:21.424Z" },
    { url = "https://files.pythonhosted.org/packages/17/8c/8352e992063952b38fb61d49bad8d193a4a713e7eeceb3ae74b719d7863d/levenshtein-0.27.1-cp312-cp312-manylinux_2_17_x86_64.manylinux2014_x86_64.whl", hash = "sha256:712f562c5e64dd0398d3570fe99f8fbb88acec7cc431f101cb66c9d22d74c542", size = 159879, upload-time = "2025-03-02T19:43:22.792Z" },
    { url = "https://files.pythonhosted.org/packages/69/b4/564866e2038acf47c3de3e9292fc7fc7cc18d2593fedb04f001c22ac6e15/levenshtein-0.27.1-cp312-cp312-manylinux_2_5_i686.manylinux1_i686.manylinux_2_17_i686.manylinux2014_i686.whl", hash = "sha256:a6141ad65cab49aa4527a3342d76c30c48adb2393b6cdfeca65caae8d25cb4b8", size = 245005, upload-time = "2025-03-02T19:43:24.069Z" },
    { url = "https://files.pythonhosted.org/packages/ba/f9/7367f87e3a6eed282f3654ec61a174b4d1b78a7a73f2cecb91f0ab675153/levenshtein-0.27.1-cp312-cp312-musllinux_1_2_aarch64.whl", hash = "sha256:799b8d73cda3265331116f62932f553804eae16c706ceb35aaf16fc2a704791b", size = 1116865, upload-time = "2025-03-02T19:43:25.4Z" },
    { url = "https://files.pythonhosted.org/packages/f5/02/b5b3bfb4b4cd430e9d110bad2466200d51c6061dae7c5a64e36047c8c831/levenshtein-0.27.1-cp312-cp312-musllinux_1_2_i686.whl", hash = "sha256:ec99871d98e517e1cc4a15659c62d6ea63ee5a2d72c5ddbebd7bae8b9e2670c8", size = 1401723, upload-time = "2025-03-02T19:43:28.099Z" },
    { url = "https://files.pythonhosted.org/packages/ef/69/b93bccd093b3f06a99e67e11ebd6e100324735dc2834958ba5852a1b9fed/levenshtein-0.27.1-cp312-cp312-musllinux_1_2_ppc64le.whl", hash = "sha256:8799164e1f83588dbdde07f728ea80796ea72196ea23484d78d891470241b222", size = 1226276, upload-time = "2025-03-02T19:43:30.192Z" },
    { url = "https://files.pythonhosted.org/packages/ab/32/37dd1bc5ce866c136716619e6f7081d7078d7dd1c1da7025603dcfd9cf5f/levenshtein-0.27.1-cp312-cp312-musllinux_1_2_s390x.whl", hash = "sha256:583943813898326516ab451a83f734c6f07488cda5c361676150d3e3e8b47927", size = 1420132, upload-time = "2025-03-02T19:43:33.322Z" },
    { url = "https://files.pythonhosted.org/packages/4b/08/f3bc828dd9f0f8433b26f37c4fceab303186ad7b9b70819f2ccb493d99fc/levenshtein-0.27.1-cp312-cp312-musllinux_1_2_x86_64.whl", hash = "sha256:5bb22956af44bb4eade93546bf95be610c8939b9a9d4d28b2dfa94abf454fed7", size = 1189144, upload-time = "2025-03-02T19:43:34.814Z" },
    { url = "https://files.pythonhosted.org/packages/2d/54/5ecd89066cf579223d504abe3ac37ba11f63b01a19fd12591083acc00eb6/levenshtein-0.27.1-cp312-cp312-win32.whl", hash = "sha256:d9099ed1bcfa7ccc5540e8ad27b5dc6f23d16addcbe21fdd82af6440f4ed2b6d", size = 88279, upload-time = "2025-03-02T19:43:38.86Z" },
    { url = "https://files.pythonhosted.org/packages/53/79/4f8fabcc5aca9305b494d1d6c7a98482e90a855e0050ae9ff5d7bf4ab2c6/levenshtein-0.27.1-cp312-cp312-win_amd64.whl", hash = "sha256:7f071ecdb50aa6c15fd8ae5bcb67e9da46ba1df7bba7c6bf6803a54c7a41fd96", size = 100659, upload-time = "2025-03-02T19:43:40.082Z" },
    { url = "https://files.pythonhosted.org/packages/cb/81/f8e4c0f571c2aac2e0c56a6e0e41b679937a2b7013e79415e4aef555cff0/levenshtein-0.27.1-cp312-cp312-win_arm64.whl", hash = "sha256:83b9033a984ccace7703f35b688f3907d55490182fd39b33a8e434d7b2e249e6", size = 88168, upload-time = "2025-03-02T19:43:41.42Z" },
    { url = "https://files.pythonhosted.org/packages/7d/44/c5955d0b6830925559b00617d80c9f6e03a9b00c451835ee4da7010e71cd/levenshtein-0.27.1-pp311-pypy311_pp73-macosx_10_15_x86_64.whl", hash = "sha256:909b7b6bce27a4ec90576c9a9bd9af5a41308dfecf364b410e80b58038277bbe", size = 170533, upload-time = "2025-03-02T19:44:38.096Z" },
    { url = "https://files.pythonhosted.org/packages/e7/3f/858572d68b33e13a9c154b99f153317efe68381bf63cc4e986e820935fc3/levenshtein-0.27.1-pp311-pypy311_pp73-macosx_11_0_arm64.whl", hash = "sha256:d193a7f97b8c6a350e36ec58e41a627c06fa4157c3ce4b2b11d90cfc3c2ebb8f", size = 153119, upload-time = "2025-03-02T19:44:39.388Z" },
    { url = "https://files.pythonhosted.org/packages/d1/60/2bd8d001ea4eb53ca16faa7a649d56005ba22b1bcc2a4f1617ab27ed7e48/levenshtein-0.27.1-pp311-pypy311_pp73-manylinux_2_17_aarch64.manylinux2014_aarch64.whl", hash = "sha256:614be316e3c06118705fae1f717f9072d35108e5fd4e66a7dd0e80356135340b", size = 149576, upload-time = "2025-03-02T19:44:40.617Z" },
    { url = "https://files.pythonhosted.org/packages/e4/db/0580797e1e4ac26cf67761a235b29b49f62d2b175dbbc609882f2aecd4e4/levenshtein-0.27.1-pp311-pypy311_pp73-manylinux_2_17_x86_64.manylinux2014_x86_64.whl", hash = "sha256:31fc0a5bb070722bdabb6f7e14955a294a4a968c68202d294699817f21545d22", size = 157445, upload-time = "2025-03-02T19:44:41.901Z" },
    { url = "https://files.pythonhosted.org/packages/f4/de/9c171c96d1f15c900086d7212b5543a85539e767689fc4933d14048ba1ec/levenshtein-0.27.1-pp311-pypy311_pp73-manylinux_2_5_i686.manylinux1_i686.manylinux_2_17_i686.manylinux2014_i686.whl", hash = "sha256:9415aa5257227af543be65768a80c7a75e266c3c818468ce6914812f88f9c3df", size = 243141, upload-time = "2025-03-02T19:44:43.228Z" },
    { url = "https://files.pythonhosted.org/packages/dc/1e/408fd10217eac0e43aea0604be22b4851a09e03d761d44d4ea12089dd70e/levenshtein-0.27.1-pp311-pypy311_pp73-win_amd64.whl", hash = "sha256:7987ef006a3cf56a4532bd4c90c2d3b7b4ca9ad3bf8ae1ee5713c4a3bdfda913", size = 98045, upload-time = "2025-03-02T19:44:44.527Z" },
]

[[package]]
name = "markdown-it-py"
version = "4.0.0"
source = { registry = "https://pypi.org/simple" }
dependencies = [
    { name = "mdurl" },
]
sdist = { url = "https://files.pythonhosted.org/packages/5b/f5/4ec618ed16cc4f8fb3b701563655a69816155e79e24a17b651541804721d/markdown_it_py-4.0.0.tar.gz", hash = "sha256:cb0a2b4aa34f932c007117b194e945bd74e0ec24133ceb5bac59009cda1cb9f3", size = 73070, upload-time = "2025-08-11T12:57:52.854Z" }
wheels = [
    { url = "https://files.pythonhosted.org/packages/94/54/e7d793b573f298e1c9013b8c4dade17d481164aa517d1d7148619c2cedbf/markdown_it_py-4.0.0-py3-none-any.whl", hash = "sha256:87327c59b172c5011896038353a81343b6754500a08cd7a4973bb48c6d578147", size = 87321, upload-time = "2025-08-11T12:57:51.923Z" },
]

[[package]]
name = "markupsafe"
version = "3.0.2"
source = { registry = "https://pypi.org/simple" }
sdist = { url = "https://files.pythonhosted.org/packages/b2/97/5d42485e71dfc078108a86d6de8fa46db44a1a9295e89c5d6d4a06e23a62/markupsafe-3.0.2.tar.gz", hash = "sha256:ee55d3edf80167e48ea11a923c7386f4669df67d7994554387f84e7d8b0a2bf0", size = 20537, upload-time = "2024-10-18T15:21:54.129Z" }
wheels = [
    { url = "https://files.pythonhosted.org/packages/6b/28/bbf83e3f76936960b850435576dd5e67034e200469571be53f69174a2dfd/MarkupSafe-3.0.2-cp311-cp311-macosx_10_9_universal2.whl", hash = "sha256:9025b4018f3a1314059769c7bf15441064b2207cb3f065e6ea1e7359cb46db9d", size = 14353, upload-time = "2024-10-18T15:21:02.187Z" },
    { url = "https://files.pythonhosted.org/packages/6c/30/316d194b093cde57d448a4c3209f22e3046c5bb2fb0820b118292b334be7/MarkupSafe-3.0.2-cp311-cp311-macosx_11_0_arm64.whl", hash = "sha256:93335ca3812df2f366e80509ae119189886b0f3c2b81325d39efdb84a1e2ae93", size = 12392, upload-time = "2024-10-18T15:21:02.941Z" },
    { url = "https://files.pythonhosted.org/packages/f2/96/9cdafba8445d3a53cae530aaf83c38ec64c4d5427d975c974084af5bc5d2/MarkupSafe-3.0.2-cp311-cp311-manylinux_2_17_aarch64.manylinux2014_aarch64.whl", hash = "sha256:2cb8438c3cbb25e220c2ab33bb226559e7afb3baec11c4f218ffa7308603c832", size = 23984, upload-time = "2024-10-18T15:21:03.953Z" },
    { url = "https://files.pythonhosted.org/packages/f1/a4/aefb044a2cd8d7334c8a47d3fb2c9f328ac48cb349468cc31c20b539305f/MarkupSafe-3.0.2-cp311-cp311-manylinux_2_17_x86_64.manylinux2014_x86_64.whl", hash = "sha256:a123e330ef0853c6e822384873bef7507557d8e4a082961e1defa947aa59ba84", size = 23120, upload-time = "2024-10-18T15:21:06.495Z" },
    { url = "https://files.pythonhosted.org/packages/8d/21/5e4851379f88f3fad1de30361db501300d4f07bcad047d3cb0449fc51f8c/MarkupSafe-3.0.2-cp311-cp311-manylinux_2_5_i686.manylinux1_i686.manylinux_2_17_i686.manylinux2014_i686.whl", hash = "sha256:1e084f686b92e5b83186b07e8a17fc09e38fff551f3602b249881fec658d3eca", size = 23032, upload-time = "2024-10-18T15:21:07.295Z" },
    { url = "https://files.pythonhosted.org/packages/00/7b/e92c64e079b2d0d7ddf69899c98842f3f9a60a1ae72657c89ce2655c999d/MarkupSafe-3.0.2-cp311-cp311-musllinux_1_2_aarch64.whl", hash = "sha256:d8213e09c917a951de9d09ecee036d5c7d36cb6cb7dbaece4c71a60d79fb9798", size = 24057, upload-time = "2024-10-18T15:21:08.073Z" },
    { url = "https://files.pythonhosted.org/packages/f9/ac/46f960ca323037caa0a10662ef97d0a4728e890334fc156b9f9e52bcc4ca/MarkupSafe-3.0.2-cp311-cp311-musllinux_1_2_i686.whl", hash = "sha256:5b02fb34468b6aaa40dfc198d813a641e3a63b98c2b05a16b9f80b7ec314185e", size = 23359, upload-time = "2024-10-18T15:21:09.318Z" },
    { url = "https://files.pythonhosted.org/packages/69/84/83439e16197337b8b14b6a5b9c2105fff81d42c2a7c5b58ac7b62ee2c3b1/MarkupSafe-3.0.2-cp311-cp311-musllinux_1_2_x86_64.whl", hash = "sha256:0bff5e0ae4ef2e1ae4fdf2dfd5b76c75e5c2fa4132d05fc1b0dabcd20c7e28c4", size = 23306, upload-time = "2024-10-18T15:21:10.185Z" },
    { url = "https://files.pythonhosted.org/packages/9a/34/a15aa69f01e2181ed8d2b685c0d2f6655d5cca2c4db0ddea775e631918cd/MarkupSafe-3.0.2-cp311-cp311-win32.whl", hash = "sha256:6c89876f41da747c8d3677a2b540fb32ef5715f97b66eeb0c6b66f5e3ef6f59d", size = 15094, upload-time = "2024-10-18T15:21:11.005Z" },
    { url = "https://files.pythonhosted.org/packages/da/b8/3a3bd761922d416f3dc5d00bfbed11f66b1ab89a0c2b6e887240a30b0f6b/MarkupSafe-3.0.2-cp311-cp311-win_amd64.whl", hash = "sha256:70a87b411535ccad5ef2f1df5136506a10775d267e197e4cf531ced10537bd6b", size = 15521, upload-time = "2024-10-18T15:21:12.911Z" },
    { url = "https://files.pythonhosted.org/packages/22/09/d1f21434c97fc42f09d290cbb6350d44eb12f09cc62c9476effdb33a18aa/MarkupSafe-3.0.2-cp312-cp312-macosx_10_13_universal2.whl", hash = "sha256:9778bd8ab0a994ebf6f84c2b949e65736d5575320a17ae8984a77fab08db94cf", size = 14274, upload-time = "2024-10-18T15:21:13.777Z" },
    { url = "https://files.pythonhosted.org/packages/6b/b0/18f76bba336fa5aecf79d45dcd6c806c280ec44538b3c13671d49099fdd0/MarkupSafe-3.0.2-cp312-cp312-macosx_11_0_arm64.whl", hash = "sha256:846ade7b71e3536c4e56b386c2a47adf5741d2d8b94ec9dc3e92e5e1ee1e2225", size = 12348, upload-time = "2024-10-18T15:21:14.822Z" },
    { url = "https://files.pythonhosted.org/packages/e0/25/dd5c0f6ac1311e9b40f4af06c78efde0f3b5cbf02502f8ef9501294c425b/MarkupSafe-3.0.2-cp312-cp312-manylinux_2_17_aarch64.manylinux2014_aarch64.whl", hash = "sha256:1c99d261bd2d5f6b59325c92c73df481e05e57f19837bdca8413b9eac4bd8028", size = 24149, upload-time = "2024-10-18T15:21:15.642Z" },
    { url = "https://files.pythonhosted.org/packages/f3/f0/89e7aadfb3749d0f52234a0c8c7867877876e0a20b60e2188e9850794c17/MarkupSafe-3.0.2-cp312-cp312-manylinux_2_17_x86_64.manylinux2014_x86_64.whl", hash = "sha256:e17c96c14e19278594aa4841ec148115f9c7615a47382ecb6b82bd8fea3ab0c8", size = 23118, upload-time = "2024-10-18T15:21:17.133Z" },
    { url = "https://files.pythonhosted.org/packages/d5/da/f2eeb64c723f5e3777bc081da884b414671982008c47dcc1873d81f625b6/MarkupSafe-3.0.2-cp312-cp312-manylinux_2_5_i686.manylinux1_i686.manylinux_2_17_i686.manylinux2014_i686.whl", hash = "sha256:88416bd1e65dcea10bc7569faacb2c20ce071dd1f87539ca2ab364bf6231393c", size = 22993, upload-time = "2024-10-18T15:21:18.064Z" },
    { url = "https://files.pythonhosted.org/packages/da/0e/1f32af846df486dce7c227fe0f2398dc7e2e51d4a370508281f3c1c5cddc/MarkupSafe-3.0.2-cp312-cp312-musllinux_1_2_aarch64.whl", hash = "sha256:2181e67807fc2fa785d0592dc2d6206c019b9502410671cc905d132a92866557", size = 24178, upload-time = "2024-10-18T15:21:18.859Z" },
    { url = "https://files.pythonhosted.org/packages/c4/f6/bb3ca0532de8086cbff5f06d137064c8410d10779c4c127e0e47d17c0b71/MarkupSafe-3.0.2-cp312-cp312-musllinux_1_2_i686.whl", hash = "sha256:52305740fe773d09cffb16f8ed0427942901f00adedac82ec8b67752f58a1b22", size = 23319, upload-time = "2024-10-18T15:21:19.671Z" },
    { url = "https://files.pythonhosted.org/packages/a2/82/8be4c96ffee03c5b4a034e60a31294daf481e12c7c43ab8e34a1453ee48b/MarkupSafe-3.0.2-cp312-cp312-musllinux_1_2_x86_64.whl", hash = "sha256:ad10d3ded218f1039f11a75f8091880239651b52e9bb592ca27de44eed242a48", size = 23352, upload-time = "2024-10-18T15:21:20.971Z" },
    { url = "https://files.pythonhosted.org/packages/51/ae/97827349d3fcffee7e184bdf7f41cd6b88d9919c80f0263ba7acd1bbcb18/MarkupSafe-3.0.2-cp312-cp312-win32.whl", hash = "sha256:0f4ca02bea9a23221c0182836703cbf8930c5e9454bacce27e767509fa286a30", size = 15097, upload-time = "2024-10-18T15:21:22.646Z" },
    { url = "https://files.pythonhosted.org/packages/c1/80/a61f99dc3a936413c3ee4e1eecac96c0da5ed07ad56fd975f1a9da5bc630/MarkupSafe-3.0.2-cp312-cp312-win_amd64.whl", hash = "sha256:8e06879fc22a25ca47312fbe7c8264eb0b662f6db27cb2d3bbbc74b1df4b9b87", size = 15601, upload-time = "2024-10-18T15:21:23.499Z" },
]

[[package]]
name = "mcp"
version = "1.12.4"
source = { registry = "https://pypi.org/simple" }
dependencies = [
    { name = "anyio" },
    { name = "httpx" },
    { name = "httpx-sse" },
    { name = "jsonschema" },
    { name = "pydantic" },
    { name = "pydantic-settings" },
    { name = "python-multipart" },
    { name = "pywin32", marker = "sys_platform == 'win32'" },
    { name = "sse-starlette" },
    { name = "starlette" },
    { name = "uvicorn", marker = "sys_platform != 'emscripten'" },
]
sdist = { url = "https://files.pythonhosted.org/packages/31/88/f6cb7e7c260cd4b4ce375f2b1614b33ce401f63af0f49f7141a2e9bf0a45/mcp-1.12.4.tar.gz", hash = "sha256:0765585e9a3a5916a3c3ab8659330e493adc7bd8b2ca6120c2d7a0c43e034ca5", size = 431148, upload-time = "2025-08-07T20:31:18.082Z" }
wheels = [
    { url = "https://files.pythonhosted.org/packages/ad/68/316cbc54b7163fa22571dcf42c9cc46562aae0a021b974e0a8141e897200/mcp-1.12.4-py3-none-any.whl", hash = "sha256:7aa884648969fab8e78b89399d59a683202972e12e6bc9a1c88ce7eda7743789", size = 160145, upload-time = "2025-08-07T20:31:15.69Z" },
]

[package.optional-dependencies]
cli = [
    { name = "python-dotenv" },
    { name = "typer" },
]

[[package]]
name = "mdurl"
version = "0.1.2"
source = { registry = "https://pypi.org/simple" }
sdist = { url = "https://files.pythonhosted.org/packages/d6/54/cfe61301667036ec958cb99bd3efefba235e65cdeb9c84d24a8293ba1d90/mdurl-0.1.2.tar.gz", hash = "sha256:bb413d29f5eea38f31dd4754dd7377d4465116fb207585f97bf925588687c1ba", size = 8729, upload-time = "2022-08-14T12:40:10.846Z" }
wheels = [
    { url = "https://files.pythonhosted.org/packages/b3/38/89ba8ad64ae25be8de66a6d463314cf1eb366222074cfda9ee839c56a4b4/mdurl-0.1.2-py3-none-any.whl", hash = "sha256:84008a41e51615a49fc9966191ff91509e3c40b939176e643fd50a5c2196b8f8", size = 9979, upload-time = "2022-08-14T12:40:09.779Z" },
]

[[package]]
name = "multidict"
version = "6.6.4"
source = { registry = "https://pypi.org/simple" }
sdist = { url = "https://files.pythonhosted.org/packages/69/7f/0652e6ed47ab288e3756ea9c0df8b14950781184d4bd7883f4d87dd41245/multidict-6.6.4.tar.gz", hash = "sha256:d2d4e4787672911b48350df02ed3fa3fffdc2f2e8ca06dd6afdf34189b76a9dd", size = 101843, upload-time = "2025-08-11T12:08:48.217Z" }
wheels = [
    { url = "https://files.pythonhosted.org/packages/6b/7f/90a7f01e2d005d6653c689039977f6856718c75c5579445effb7e60923d1/multidict-6.6.4-cp311-cp311-macosx_10_9_universal2.whl", hash = "sha256:c7a0e9b561e6460484318a7612e725df1145d46b0ef57c6b9866441bf6e27e0c", size = 76472, upload-time = "2025-08-11T12:06:29.006Z" },
    { url = "https://files.pythonhosted.org/packages/54/a3/bed07bc9e2bb302ce752f1dabc69e884cd6a676da44fb0e501b246031fdd/multidict-6.6.4-cp311-cp311-macosx_10_9_x86_64.whl", hash = "sha256:6bf2f10f70acc7a2446965ffbc726e5fc0b272c97a90b485857e5c70022213eb", size = 44634, upload-time = "2025-08-11T12:06:30.374Z" },
    { url = "https://files.pythonhosted.org/packages/a7/4b/ceeb4f8f33cf81277da464307afeaf164fb0297947642585884f5cad4f28/multidict-6.6.4-cp311-cp311-macosx_11_0_arm64.whl", hash = "sha256:66247d72ed62d5dd29752ffc1d3b88f135c6a8de8b5f63b7c14e973ef5bda19e", size = 44282, upload-time = "2025-08-11T12:06:31.958Z" },
    { url = "https://files.pythonhosted.org/packages/03/35/436a5da8702b06866189b69f655ffdb8f70796252a8772a77815f1812679/multidict-6.6.4-cp311-cp311-manylinux1_i686.manylinux2014_i686.manylinux_2_17_i686.manylinux_2_5_i686.whl", hash = "sha256:105245cc6b76f51e408451a844a54e6823bbd5a490ebfe5bdfc79798511ceded", size = 229696, upload-time = "2025-08-11T12:06:33.087Z" },
    { url = "https://files.pythonhosted.org/packages/b6/0e/915160be8fecf1fca35f790c08fb74ca684d752fcba62c11daaf3d92c216/multidict-6.6.4-cp311-cp311-manylinux2014_aarch64.manylinux_2_17_aarch64.manylinux_2_28_aarch64.whl", hash = "sha256:cbbc54e58b34c3bae389ef00046be0961f30fef7cb0dd9c7756aee376a4f7683", size = 246665, upload-time = "2025-08-11T12:06:34.448Z" },
    { url = "https://files.pythonhosted.org/packages/08/ee/2f464330acd83f77dcc346f0b1a0eaae10230291450887f96b204b8ac4d3/multidict-6.6.4-cp311-cp311-manylinux2014_armv7l.manylinux_2_17_armv7l.manylinux_2_31_armv7l.whl", hash = "sha256:56c6b3652f945c9bc3ac6c8178cd93132b8d82dd581fcbc3a00676c51302bc1a", size = 225485, upload-time = "2025-08-11T12:06:35.672Z" },
    { url = "https://files.pythonhosted.org/packages/71/cc/9a117f828b4d7fbaec6adeed2204f211e9caf0a012692a1ee32169f846ae/multidict-6.6.4-cp311-cp311-manylinux2014_ppc64le.manylinux_2_17_ppc64le.manylinux_2_28_ppc64le.whl", hash = "sha256:b95494daf857602eccf4c18ca33337dd2be705bccdb6dddbfc9d513e6addb9d9", size = 257318, upload-time = "2025-08-11T12:06:36.98Z" },
    { url = "https://files.pythonhosted.org/packages/25/77/62752d3dbd70e27fdd68e86626c1ae6bccfebe2bb1f84ae226363e112f5a/multidict-6.6.4-cp311-cp311-manylinux2014_s390x.manylinux_2_17_s390x.manylinux_2_28_s390x.whl", hash = "sha256:e5b1413361cef15340ab9dc61523e653d25723e82d488ef7d60a12878227ed50", size = 254689, upload-time = "2025-08-11T12:06:38.233Z" },
    { url = "https://files.pythonhosted.org/packages/00/6e/fac58b1072a6fc59af5e7acb245e8754d3e1f97f4f808a6559951f72a0d4/multidict-6.6.4-cp311-cp311-manylinux2014_x86_64.manylinux_2_17_x86_64.manylinux_2_28_x86_64.whl", hash = "sha256:e167bf899c3d724f9662ef00b4f7fef87a19c22b2fead198a6f68b263618df52", size = 246709, upload-time = "2025-08-11T12:06:39.517Z" },
    { url = "https://files.pythonhosted.org/packages/01/ef/4698d6842ef5e797c6db7744b0081e36fb5de3d00002cc4c58071097fac3/multidict-6.6.4-cp311-cp311-musllinux_1_2_aarch64.whl", hash = "sha256:aaea28ba20a9026dfa77f4b80369e51cb767c61e33a2d4043399c67bd95fb7c6", size = 243185, upload-time = "2025-08-11T12:06:40.796Z" },
    { url = "https://files.pythonhosted.org/packages/aa/c9/d82e95ae1d6e4ef396934e9b0e942dfc428775f9554acf04393cce66b157/multidict-6.6.4-cp311-cp311-musllinux_1_2_armv7l.whl", hash = "sha256:8c91cdb30809a96d9ecf442ec9bc45e8cfaa0f7f8bdf534e082c2443a196727e", size = 237838, upload-time = "2025-08-11T12:06:42.595Z" },
    { url = "https://files.pythonhosted.org/packages/57/cf/f94af5c36baaa75d44fab9f02e2a6bcfa0cd90acb44d4976a80960759dbc/multidict-6.6.4-cp311-cp311-musllinux_1_2_i686.whl", hash = "sha256:1a0ccbfe93ca114c5d65a2471d52d8829e56d467c97b0e341cf5ee45410033b3", size = 246368, upload-time = "2025-08-11T12:06:44.304Z" },
    { url = "https://files.pythonhosted.org/packages/4a/fe/29f23460c3d995f6a4b678cb2e9730e7277231b981f0b234702f0177818a/multidict-6.6.4-cp311-cp311-musllinux_1_2_ppc64le.whl", hash = "sha256:55624b3f321d84c403cb7d8e6e982f41ae233d85f85db54ba6286f7295dc8a9c", size = 253339, upload-time = "2025-08-11T12:06:45.597Z" },
    { url = "https://files.pythonhosted.org/packages/29/b6/fd59449204426187b82bf8a75f629310f68c6adc9559dc922d5abe34797b/multidict-6.6.4-cp311-cp311-musllinux_1_2_s390x.whl", hash = "sha256:4a1fb393a2c9d202cb766c76208bd7945bc194eba8ac920ce98c6e458f0b524b", size = 246933, upload-time = "2025-08-11T12:06:46.841Z" },
    { url = "https://files.pythonhosted.org/packages/19/52/d5d6b344f176a5ac3606f7a61fb44dc746e04550e1a13834dff722b8d7d6/multidict-6.6.4-cp311-cp311-musllinux_1_2_x86_64.whl", hash = "sha256:43868297a5759a845fa3a483fb4392973a95fb1de891605a3728130c52b8f40f", size = 242225, upload-time = "2025-08-11T12:06:48.588Z" },
    { url = "https://files.pythonhosted.org/packages/ec/d3/5b2281ed89ff4d5318d82478a2a2450fcdfc3300da48ff15c1778280ad26/multidict-6.6.4-cp311-cp311-win32.whl", hash = "sha256:ed3b94c5e362a8a84d69642dbeac615452e8af9b8eb825b7bc9f31a53a1051e2", size = 41306, upload-time = "2025-08-11T12:06:49.95Z" },
    { url = "https://files.pythonhosted.org/packages/74/7d/36b045c23a1ab98507aefd44fd8b264ee1dd5e5010543c6fccf82141ccef/multidict-6.6.4-cp311-cp311-win_amd64.whl", hash = "sha256:d8c112f7a90d8ca5d20213aa41eac690bb50a76da153e3afb3886418e61cb22e", size = 46029, upload-time = "2025-08-11T12:06:51.082Z" },
    { url = "https://files.pythonhosted.org/packages/0f/5e/553d67d24432c5cd52b49047f2d248821843743ee6d29a704594f656d182/multidict-6.6.4-cp311-cp311-win_arm64.whl", hash = "sha256:3bb0eae408fa1996d87247ca0d6a57b7fc1dcf83e8a5c47ab82c558c250d4adf", size = 43017, upload-time = "2025-08-11T12:06:52.243Z" },
    { url = "https://files.pythonhosted.org/packages/05/f6/512ffd8fd8b37fb2680e5ac35d788f1d71bbaf37789d21a820bdc441e565/multidict-6.6.4-cp312-cp312-macosx_10_13_universal2.whl", hash = "sha256:0ffb87be160942d56d7b87b0fdf098e81ed565add09eaa1294268c7f3caac4c8", size = 76516, upload-time = "2025-08-11T12:06:53.393Z" },
    { url = "https://files.pythonhosted.org/packages/99/58/45c3e75deb8855c36bd66cc1658007589662ba584dbf423d01df478dd1c5/multidict-6.6.4-cp312-cp312-macosx_10_13_x86_64.whl", hash = "sha256:d191de6cbab2aff5de6c5723101705fd044b3e4c7cfd587a1929b5028b9714b3", size = 45394, upload-time = "2025-08-11T12:06:54.555Z" },
    { url = "https://files.pythonhosted.org/packages/fd/ca/e8c4472a93a26e4507c0b8e1f0762c0d8a32de1328ef72fd704ef9cc5447/multidict-6.6.4-cp312-cp312-macosx_11_0_arm64.whl", hash = "sha256:38a0956dd92d918ad5feff3db8fcb4a5eb7dba114da917e1a88475619781b57b", size = 43591, upload-time = "2025-08-11T12:06:55.672Z" },
    { url = "https://files.pythonhosted.org/packages/05/51/edf414f4df058574a7265034d04c935aa84a89e79ce90fcf4df211f47b16/multidict-6.6.4-cp312-cp312-manylinux1_i686.manylinux2014_i686.manylinux_2_17_i686.manylinux_2_5_i686.whl", hash = "sha256:6865f6d3b7900ae020b495d599fcf3765653bc927951c1abb959017f81ae8287", size = 237215, upload-time = "2025-08-11T12:06:57.213Z" },
    { url = "https://files.pythonhosted.org/packages/c8/45/8b3d6dbad8cf3252553cc41abea09ad527b33ce47a5e199072620b296902/multidict-6.6.4-cp312-cp312-manylinux2014_aarch64.manylinux_2_17_aarch64.manylinux_2_28_aarch64.whl", hash = "sha256:0a2088c126b6f72db6c9212ad827d0ba088c01d951cee25e758c450da732c138", size = 258299, upload-time = "2025-08-11T12:06:58.946Z" },
    { url = "https://files.pythonhosted.org/packages/3c/e8/8ca2e9a9f5a435fc6db40438a55730a4bf4956b554e487fa1b9ae920f825/multidict-6.6.4-cp312-cp312-manylinux2014_armv7l.manylinux_2_17_armv7l.manylinux_2_31_armv7l.whl", hash = "sha256:0f37bed7319b848097085d7d48116f545985db988e2256b2e6f00563a3416ee6", size = 242357, upload-time = "2025-08-11T12:07:00.301Z" },
    { url = "https://files.pythonhosted.org/packages/0f/84/80c77c99df05a75c28490b2af8f7cba2a12621186e0a8b0865d8e745c104/multidict-6.6.4-cp312-cp312-manylinux2014_ppc64le.manylinux_2_17_ppc64le.manylinux_2_28_ppc64le.whl", hash = "sha256:01368e3c94032ba6ca0b78e7ccb099643466cf24f8dc8eefcfdc0571d56e58f9", size = 268369, upload-time = "2025-08-11T12:07:01.638Z" },
    { url = "https://files.pythonhosted.org/packages/0d/e9/920bfa46c27b05fb3e1ad85121fd49f441492dca2449c5bcfe42e4565d8a/multidict-6.6.4-cp312-cp312-manylinux2014_s390x.manylinux_2_17_s390x.manylinux_2_28_s390x.whl", hash = "sha256:8fe323540c255db0bffee79ad7f048c909f2ab0edb87a597e1c17da6a54e493c", size = 269341, upload-time = "2025-08-11T12:07:02.943Z" },
    { url = "https://files.pythonhosted.org/packages/af/65/753a2d8b05daf496f4a9c367fe844e90a1b2cac78e2be2c844200d10cc4c/multidict-6.6.4-cp312-cp312-manylinux2014_x86_64.manylinux_2_17_x86_64.manylinux_2_28_x86_64.whl", hash = "sha256:b8eb3025f17b0a4c3cd08cda49acf312a19ad6e8a4edd9dbd591e6506d999402", size = 256100, upload-time = "2025-08-11T12:07:04.564Z" },
    { url = "https://files.pythonhosted.org/packages/09/54/655be13ae324212bf0bc15d665a4e34844f34c206f78801be42f7a0a8aaa/multidict-6.6.4-cp312-cp312-musllinux_1_2_aarch64.whl", hash = "sha256:bbc14f0365534d35a06970d6a83478b249752e922d662dc24d489af1aa0d1be7", size = 253584, upload-time = "2025-08-11T12:07:05.914Z" },
    { url = "https://files.pythonhosted.org/packages/5c/74/ab2039ecc05264b5cec73eb018ce417af3ebb384ae9c0e9ed42cb33f8151/multidict-6.6.4-cp312-cp312-musllinux_1_2_armv7l.whl", hash = "sha256:75aa52fba2d96bf972e85451b99d8e19cc37ce26fd016f6d4aa60da9ab2b005f", size = 251018, upload-time = "2025-08-11T12:07:08.301Z" },
    { url = "https://files.pythonhosted.org/packages/af/0a/ccbb244ac848e56c6427f2392741c06302bbfba49c0042f1eb3c5b606497/multidict-6.6.4-cp312-cp312-musllinux_1_2_i686.whl", hash = "sha256:4fefd4a815e362d4f011919d97d7b4a1e566f1dde83dc4ad8cfb5b41de1df68d", size = 251477, upload-time = "2025-08-11T12:07:10.248Z" },
    { url = "https://files.pythonhosted.org/packages/0e/b0/0ed49bba775b135937f52fe13922bc64a7eaf0a3ead84a36e8e4e446e096/multidict-6.6.4-cp312-cp312-musllinux_1_2_ppc64le.whl", hash = "sha256:db9801fe021f59a5b375ab778973127ca0ac52429a26e2fd86aa9508f4d26eb7", size = 263575, upload-time = "2025-08-11T12:07:11.928Z" },
    { url = "https://files.pythonhosted.org/packages/3e/d9/7fb85a85e14de2e44dfb6a24f03c41e2af8697a6df83daddb0e9b7569f73/multidict-6.6.4-cp312-cp312-musllinux_1_2_s390x.whl", hash = "sha256:a650629970fa21ac1fb06ba25dabfc5b8a2054fcbf6ae97c758aa956b8dba802", size = 259649, upload-time = "2025-08-11T12:07:13.244Z" },
    { url = "https://files.pythonhosted.org/packages/03/9e/b3a459bcf9b6e74fa461a5222a10ff9b544cb1cd52fd482fb1b75ecda2a2/multidict-6.6.4-cp312-cp312-musllinux_1_2_x86_64.whl", hash = "sha256:452ff5da78d4720d7516a3a2abd804957532dd69296cb77319c193e3ffb87e24", size = 251505, upload-time = "2025-08-11T12:07:14.57Z" },
    { url = "https://files.pythonhosted.org/packages/86/a2/8022f78f041dfe6d71e364001a5cf987c30edfc83c8a5fb7a3f0974cff39/multidict-6.6.4-cp312-cp312-win32.whl", hash = "sha256:8c2fcb12136530ed19572bbba61b407f655e3953ba669b96a35036a11a485793", size = 41888, upload-time = "2025-08-11T12:07:15.904Z" },
    { url = "https://files.pythonhosted.org/packages/c7/eb/d88b1780d43a56db2cba24289fa744a9d216c1a8546a0dc3956563fd53ea/multidict-6.6.4-cp312-cp312-win_amd64.whl", hash = "sha256:047d9425860a8c9544fed1b9584f0c8bcd31bcde9568b047c5e567a1025ecd6e", size = 46072, upload-time = "2025-08-11T12:07:17.045Z" },
    { url = "https://files.pythonhosted.org/packages/9f/16/b929320bf5750e2d9d4931835a4c638a19d2494a5b519caaaa7492ebe105/multidict-6.6.4-cp312-cp312-win_arm64.whl", hash = "sha256:14754eb72feaa1e8ae528468f24250dd997b8e2188c3d2f593f9eba259e4b364", size = 43222, upload-time = "2025-08-11T12:07:18.328Z" },
    { url = "https://files.pythonhosted.org/packages/fd/69/b547032297c7e63ba2af494edba695d781af8a0c6e89e4d06cf848b21d80/multidict-6.6.4-py3-none-any.whl", hash = "sha256:27d8f8e125c07cb954e54d75d04905a9bba8a439c1d84aca94949d4d03d8601c", size = 12313, upload-time = "2025-08-11T12:08:46.891Z" },
]

[[package]]
name = "nodeenv"
version = "1.9.1"
source = { registry = "https://pypi.org/simple" }
sdist = { url = "https://files.pythonhosted.org/packages/43/16/fc88b08840de0e0a72a2f9d8c6bae36be573e475a6326ae854bcc549fc45/nodeenv-1.9.1.tar.gz", hash = "sha256:6ec12890a2dab7946721edbfbcd91f3319c6ccc9aec47be7c7e6b7011ee6645f", size = 47437, upload-time = "2024-06-04T18:44:11.171Z" }
wheels = [
    { url = "https://files.pythonhosted.org/packages/d2/1d/1b658dbd2b9fa9c4c9f32accbfc0205d532c8c6194dc0f2a4c0428e7128a/nodeenv-1.9.1-py2.py3-none-any.whl", hash = "sha256:ba11c9782d29c27c70ffbdda2d7415098754709be8a7056d79a737cd901155c9", size = 22314, upload-time = "2024-06-04T18:44:08.352Z" },
]

[[package]]
name = "numpy"
version = "1.26.2"
source = { registry = "https://pypi.org/simple" }
sdist = { url = "https://files.pythonhosted.org/packages/dd/2b/205ddff2314d4eea852e31d53b8e55eb3f32b292efc3dd86bd827ab9019d/numpy-1.26.2.tar.gz", hash = "sha256:f65738447676ab5777f11e6bbbdb8ce11b785e105f690bc45966574816b6d3ea", size = 15664248, upload-time = "2023-11-12T23:17:31.386Z" }
wheels = [
    { url = "https://files.pythonhosted.org/packages/51/3b/2ba379bf754f13041e3d8b994394e78c69cdb9d1e5dd1dba9404b24afbdf/numpy-1.26.2-cp311-cp311-macosx_10_9_x86_64.whl", hash = "sha256:b96e7b9c624ef3ae2ae0e04fa9b460f6b9f17ad8b4bec6d7756510f1f6c0c841", size = 20617415, upload-time = "2023-11-12T22:57:29.251Z" },
    { url = "https://files.pythonhosted.org/packages/2e/54/218ce51bb571a70975f223671b2a86aa951e83abfd2a416a3d540f35115c/numpy-1.26.2-cp311-cp311-macosx_11_0_arm64.whl", hash = "sha256:aa18428111fb9a591d7a9cc1b48150097ba6a7e8299fb56bdf574df650e7d1f1", size = 13987881, upload-time = "2023-11-12T22:57:58.522Z" },
    { url = "https://files.pythonhosted.org/packages/f1/97/51eb4aa087e95138477e2140b17cd795fb379b1669432413dfad68f535c1/numpy-1.26.2-cp311-cp311-manylinux_2_17_aarch64.manylinux2014_aarch64.whl", hash = "sha256:06fa1ed84aa60ea6ef9f91ba57b5ed963c3729534e6e54055fc151fad0423f0a", size = 14216395, upload-time = "2023-11-12T22:58:26.86Z" },
    { url = "https://files.pythonhosted.org/packages/b6/ab/5b893944b1602a366893559bfb227fdfb3ad7c7629b2a80d039bb5924367/numpy-1.26.2-cp311-cp311-manylinux_2_17_x86_64.manylinux2014_x86_64.whl", hash = "sha256:96ca5482c3dbdd051bcd1fce8034603d6ebfc125a7bd59f55b40d8f5d246832b", size = 18238922, upload-time = "2023-11-12T22:59:13.134Z" },
    { url = "https://files.pythonhosted.org/packages/81/65/abb5808f13e96145b691bfe75cd8c4b7a94a6acfc5db0e8111ea17015675/numpy-1.26.2-cp311-cp311-musllinux_1_1_aarch64.whl", hash = "sha256:854ab91a2906ef29dc3925a064fcd365c7b4da743f84b123002f6139bcb3f8a7", size = 13875653, upload-time = "2023-11-12T22:59:43.412Z" },
    { url = "https://files.pythonhosted.org/packages/21/17/f9ab7b9f3b46c7d6b024d129259fd5d276aed9047e424537c48ca2e43339/numpy-1.26.2-cp311-cp311-musllinux_1_1_x86_64.whl", hash = "sha256:f43740ab089277d403aa07567be138fc2a89d4d9892d113b76153e0e412409f8", size = 18079981, upload-time = "2023-11-12T23:00:18.926Z" },
    { url = "https://files.pythonhosted.org/packages/ac/6b/ea1405e449059f1e2be85f55d025598c11375c8d64cdf763506b22c244ab/numpy-1.26.2-cp311-cp311-win32.whl", hash = "sha256:a2bbc29fcb1771cd7b7425f98b05307776a6baf43035d3b80c4b0f29e9545186", size = 20755674, upload-time = "2023-11-12T23:01:17.569Z" },
    { url = "https://files.pythonhosted.org/packages/da/3c/3ff05c2855eee52588f489a4e607e4a61699a0742aa03ccf641c77f9eb0a/numpy-1.26.2-cp311-cp311-win_amd64.whl", hash = "sha256:2b3fca8a5b00184828d12b073af4d0fc5fdd94b1632c2477526f6bd7842d700d", size = 15798609, upload-time = "2023-11-12T23:01:58.827Z" },
    { url = "https://files.pythonhosted.org/packages/b1/97/6694e0855b11be0fd8598d484c09edd876ec738a8741025dee072f026c33/numpy-1.26.2-cp312-cp312-macosx_10_9_x86_64.whl", hash = "sha256:a4cd6ed4a339c21f1d1b0fdf13426cb3b284555c27ac2f156dfdaaa7e16bfab0", size = 20323012, upload-time = "2023-11-12T23:02:57.091Z" },
    { url = "https://files.pythonhosted.org/packages/2a/17/1fdc154e75d24d8c20c42b71bae1b5cf752453f0fc3a2504bbb810293dd1/numpy-1.26.2-cp312-cp312-macosx_11_0_arm64.whl", hash = "sha256:5d5244aabd6ed7f312268b9247be47343a654ebea52a60f002dc70c769048e75", size = 13675818, upload-time = "2023-11-12T23:03:32.823Z" },
    { url = "https://files.pythonhosted.org/packages/a1/42/a2819c5b77fe6506662ffc13b767e0c216c02f75ae840219013ab822a473/numpy-1.26.2-cp312-cp312-manylinux_2_17_aarch64.manylinux2014_aarch64.whl", hash = "sha256:6a3cdb4d9c70e6b8c0814239ead47da00934666f668426fc6e94cce869e13fd7", size = 13917117, upload-time = "2023-11-12T23:03:59.013Z" },
    { url = "https://files.pythonhosted.org/packages/04/89/3b831e2b50c9364069609d1335f46c488a149d5f2be14a08741c92a60009/numpy-1.26.2-cp312-cp312-manylinux_2_17_x86_64.manylinux2014_x86_64.whl", hash = "sha256:aa317b2325f7aa0a9471663e6093c210cb2ae9c0ad824732b307d2c51983d5b6", size = 17938212, upload-time = "2023-11-12T23:04:32.896Z" },
    { url = "https://files.pythonhosted.org/packages/02/51/f078f1e7f658022150e7c8d5f99d505b40812840349d54667f98bb915b26/numpy-1.26.2-cp312-cp312-musllinux_1_1_aarch64.whl", hash = "sha256:174a8880739c16c925799c018f3f55b8130c1f7c8e75ab0a6fa9d41cab092fd6", size = 13564269, upload-time = "2023-11-12T23:05:31.101Z" },
    { url = "https://files.pythonhosted.org/packages/8c/9f/2f5c6b5f63cf006e6190bf750ade791d1fee353bab654bbde2f83a3ab92e/numpy-1.26.2-cp312-cp312-musllinux_1_1_x86_64.whl", hash = "sha256:f79b231bf5c16b1f39c7f4875e1ded36abee1591e98742b05d8a0fb55d8a3eec", size = 17774512, upload-time = "2023-11-12T23:06:03.941Z" },
    { url = "https://files.pythonhosted.org/packages/51/7d/6181c8778cdb15ba0a4959bb72dcc1854c89ca4824481f224c6faf7024e1/numpy-1.26.2-cp312-cp312-win32.whl", hash = "sha256:4a06263321dfd3598cacb252f51e521a8cb4b6df471bb12a7ee5cbab20ea9167", size = 19962368, upload-time = "2023-11-12T23:06:51.561Z" },
    { url = "https://files.pythonhosted.org/packages/28/75/3b679b41713bb60e2e8f6e2f87be72c971c9e718b1c17b8f8749240ddca8/numpy-1.26.2-cp312-cp312-win_amd64.whl", hash = "sha256:b04f5dc6b3efdaab541f7857351aac359e6ae3c126e2edb376929bd3b7f92d7e", size = 15504951, upload-time = "2023-11-12T23:07:33.828Z" },
]

[[package]]
name = "openai"
version = "1.78.0"
source = { registry = "https://pypi.org/simple" }
dependencies = [
    { name = "anyio" },
    { name = "distro" },
    { name = "httpx" },
    { name = "jiter" },
    { name = "pydantic" },
    { name = "sniffio" },
    { name = "tqdm" },
    { name = "typing-extensions" },
]
sdist = { url = "https://files.pythonhosted.org/packages/d1/7c/7c48bac9be52680e41e99ae7649d5da3a0184cd94081e028897f9005aa03/openai-1.78.0.tar.gz", hash = "sha256:254aef4980688468e96cbddb1f348ed01d274d02c64c6c69b0334bf001fb62b3", size = 442652, upload-time = "2025-05-08T17:28:34.23Z" }
wheels = [
    { url = "https://files.pythonhosted.org/packages/cc/41/d64a6c56d0ec886b834caff7a07fc4d43e1987895594b144757e7a6b90d7/openai-1.78.0-py3-none-any.whl", hash = "sha256:1ade6a48cd323ad8a7715e7e1669bb97a17e1a5b8a916644261aaef4bf284778", size = 680407, upload-time = "2025-05-08T17:28:32.09Z" },
]

[[package]]
name = "openapi-pydantic"
version = "0.5.1"
source = { registry = "https://pypi.org/simple" }
dependencies = [
    { name = "pydantic" },
]
sdist = { url = "https://files.pythonhosted.org/packages/02/2e/58d83848dd1a79cb92ed8e63f6ba901ca282c5f09d04af9423ec26c56fd7/openapi_pydantic-0.5.1.tar.gz", hash = "sha256:ff6835af6bde7a459fb93eb93bb92b8749b754fc6e51b2f1590a19dc3005ee0d", size = 60892, upload-time = "2025-01-08T19:29:27.083Z" }
wheels = [
    { url = "https://files.pythonhosted.org/packages/12/cf/03675d8bd8ecbf4445504d8071adab19f5f993676795708e36402ab38263/openapi_pydantic-0.5.1-py3-none-any.whl", hash = "sha256:a3a09ef4586f5bd760a8df7f43028b60cafb6d9f61de2acba9574766255ab146", size = 96381, upload-time = "2025-01-08T19:29:25.275Z" },
]

[[package]]
name = "packaging"
version = "25.0"
source = { registry = "https://pypi.org/simple" }
sdist = { url = "https://files.pythonhosted.org/packages/a1/d4/1fc4078c65507b51b96ca8f8c3ba19e6a61c8253c72794544580a7b6c24d/packaging-25.0.tar.gz", hash = "sha256:d443872c98d677bf60f6a1f2f8c1cb748e8fe762d2bf9d3148b5599295b0fc4f", size = 165727, upload-time = "2025-04-19T11:48:59.673Z" }
wheels = [
    { url = "https://files.pythonhosted.org/packages/20/12/38679034af332785aac8774540895e234f4d07f7545804097de4b666afd8/packaging-25.0-py3-none-any.whl", hash = "sha256:29572ef2b1f17581046b3a2227d5c611fb25ec70ca1ba8554b24b0e69331a484", size = 66469, upload-time = "2025-04-19T11:48:57.875Z" },
]

[[package]]
name = "platformdirs"
version = "4.4.0"
source = { registry = "https://pypi.org/simple" }
sdist = { url = "https://files.pythonhosted.org/packages/23/e8/21db9c9987b0e728855bd57bff6984f67952bea55d6f75e055c46b5383e8/platformdirs-4.4.0.tar.gz", hash = "sha256:ca753cf4d81dc309bc67b0ea38fd15dc97bc30ce419a7f58d13eb3bf14c4febf", size = 21634, upload-time = "2025-08-26T14:32:04.268Z" }
wheels = [
    { url = "https://files.pythonhosted.org/packages/40/4b/2028861e724d3bd36227adfa20d3fd24c3fc6d52032f4a93c133be5d17ce/platformdirs-4.4.0-py3-none-any.whl", hash = "sha256:abd01743f24e5287cd7a5db3752faf1a2d65353f38ec26d98e25a6db65958c85", size = 18654, upload-time = "2025-08-26T14:32:02.735Z" },
]

[[package]]
name = "pluggy"
version = "1.6.0"
source = { registry = "https://pypi.org/simple" }
sdist = { url = "https://files.pythonhosted.org/packages/f9/e2/3e91f31a7d2b083fe6ef3fa267035b518369d9511ffab804f839851d2779/pluggy-1.6.0.tar.gz", hash = "sha256:7dcc130b76258d33b90f61b658791dede3486c3e6bfb003ee5c9bfb396dd22f3", size = 69412, upload-time = "2025-05-15T12:30:07.975Z" }
wheels = [
    { url = "https://files.pythonhosted.org/packages/54/20/4d324d65cc6d9205fabedc306948156824eb9f0ee1633355a8f7ec5c66bf/pluggy-1.6.0-py3-none-any.whl", hash = "sha256:e920276dd6813095e9377c0bc5566d94c932c33b27a3e3945d8389c374dd4746", size = 20538, upload-time = "2025-05-15T12:30:06.134Z" },
]

[[package]]
name = "pre-commit"
version = "4.3.0"
source = { registry = "https://pypi.org/simple" }
dependencies = [
    { name = "cfgv" },
    { name = "identify" },
    { name = "nodeenv" },
    { name = "pyyaml" },
    { name = "virtualenv" },
]
sdist = { url = "https://files.pythonhosted.org/packages/ff/29/7cf5bbc236333876e4b41f56e06857a87937ce4bf91e117a6991a2dbb02a/pre_commit-4.3.0.tar.gz", hash = "sha256:499fe450cc9d42e9d58e606262795ecb64dd05438943c62b66f6a8673da30b16", size = 193792, upload-time = "2025-08-09T18:56:14.651Z" }
wheels = [
    { url = "https://files.pythonhosted.org/packages/5b/a5/987a405322d78a73b66e39e4a90e4ef156fd7141bf71df987e50717c321b/pre_commit-4.3.0-py2.py3-none-any.whl", hash = "sha256:2b0747ad7e6e967169136edffee14c16e148a778a54e4f967921aa1ebf2308d8", size = 220965, upload-time = "2025-08-09T18:56:13.192Z" },
]

[[package]]
name = "propcache"
version = "0.3.2"
source = { registry = "https://pypi.org/simple" }
sdist = { url = "https://files.pythonhosted.org/packages/a6/16/43264e4a779dd8588c21a70f0709665ee8f611211bdd2c87d952cfa7c776/propcache-0.3.2.tar.gz", hash = "sha256:20d7d62e4e7ef05f221e0db2856b979540686342e7dd9973b815599c7057e168", size = 44139, upload-time = "2025-06-09T22:56:06.081Z" }
wheels = [
    { url = "https://files.pythonhosted.org/packages/80/8d/e8b436717ab9c2cfc23b116d2c297305aa4cd8339172a456d61ebf5669b8/propcache-0.3.2-cp311-cp311-macosx_10_9_universal2.whl", hash = "sha256:0b8d2f607bd8f80ddc04088bc2a037fdd17884a6fcadc47a96e334d72f3717be", size = 74207, upload-time = "2025-06-09T22:54:05.399Z" },
    { url = "https://files.pythonhosted.org/packages/d6/29/1e34000e9766d112171764b9fa3226fa0153ab565d0c242c70e9945318a7/propcache-0.3.2-cp311-cp311-macosx_10_9_x86_64.whl", hash = "sha256:06766d8f34733416e2e34f46fea488ad5d60726bb9481d3cddf89a6fa2d9603f", size = 43648, upload-time = "2025-06-09T22:54:08.023Z" },
    { url = "https://files.pythonhosted.org/packages/46/92/1ad5af0df781e76988897da39b5f086c2bf0f028b7f9bd1f409bb05b6874/propcache-0.3.2-cp311-cp311-macosx_11_0_arm64.whl", hash = "sha256:a2dc1f4a1df4fecf4e6f68013575ff4af84ef6f478fe5344317a65d38a8e6dc9", size = 43496, upload-time = "2025-06-09T22:54:09.228Z" },
    { url = "https://files.pythonhosted.org/packages/b3/ce/e96392460f9fb68461fabab3e095cb00c8ddf901205be4eae5ce246e5b7e/propcache-0.3.2-cp311-cp311-manylinux_2_17_aarch64.manylinux2014_aarch64.whl", hash = "sha256:be29c4f4810c5789cf10ddf6af80b041c724e629fa51e308a7a0fb19ed1ef7bf", size = 217288, upload-time = "2025-06-09T22:54:10.466Z" },
    { url = "https://files.pythonhosted.org/packages/c5/2a/866726ea345299f7ceefc861a5e782b045545ae6940851930a6adaf1fca6/propcache-0.3.2-cp311-cp311-manylinux_2_17_ppc64le.manylinux2014_ppc64le.whl", hash = "sha256:59d61f6970ecbd8ff2e9360304d5c8876a6abd4530cb752c06586849ac8a9dc9", size = 227456, upload-time = "2025-06-09T22:54:11.828Z" },
    { url = "https://files.pythonhosted.org/packages/de/03/07d992ccb6d930398689187e1b3c718339a1c06b8b145a8d9650e4726166/propcache-0.3.2-cp311-cp311-manylinux_2_17_s390x.manylinux2014_s390x.whl", hash = "sha256:62180e0b8dbb6b004baec00a7983e4cc52f5ada9cd11f48c3528d8cfa7b96a66", size = 225429, upload-time = "2025-06-09T22:54:13.823Z" },
    { url = "https://files.pythonhosted.org/packages/5d/e6/116ba39448753b1330f48ab8ba927dcd6cf0baea8a0ccbc512dfb49ba670/propcache-0.3.2-cp311-cp311-manylinux_2_17_x86_64.manylinux2014_x86_64.whl", hash = "sha256:c144ca294a204c470f18cf4c9d78887810d04a3e2fbb30eea903575a779159df", size = 213472, upload-time = "2025-06-09T22:54:15.232Z" },
    { url = "https://files.pythonhosted.org/packages/a6/85/f01f5d97e54e428885a5497ccf7f54404cbb4f906688a1690cd51bf597dc/propcache-0.3.2-cp311-cp311-manylinux_2_5_i686.manylinux1_i686.manylinux_2_17_i686.manylinux2014_i686.whl", hash = "sha256:c5c2a784234c28854878d68978265617aa6dc0780e53d44b4d67f3651a17a9a2", size = 204480, upload-time = "2025-06-09T22:54:17.104Z" },
    { url = "https://files.pythonhosted.org/packages/e3/79/7bf5ab9033b8b8194cc3f7cf1aaa0e9c3256320726f64a3e1f113a812dce/propcache-0.3.2-cp311-cp311-musllinux_1_2_aarch64.whl", hash = "sha256:5745bc7acdafa978ca1642891b82c19238eadc78ba2aaa293c6863b304e552d7", size = 214530, upload-time = "2025-06-09T22:54:18.512Z" },
    { url = "https://files.pythonhosted.org/packages/31/0b/bd3e0c00509b609317df4a18e6b05a450ef2d9a963e1d8bc9c9415d86f30/propcache-0.3.2-cp311-cp311-musllinux_1_2_armv7l.whl", hash = "sha256:c0075bf773d66fa8c9d41f66cc132ecc75e5bb9dd7cce3cfd14adc5ca184cb95", size = 205230, upload-time = "2025-06-09T22:54:19.947Z" },
    { url = "https://files.pythonhosted.org/packages/7a/23/fae0ff9b54b0de4e819bbe559508da132d5683c32d84d0dc2ccce3563ed4/propcache-0.3.2-cp311-cp311-musllinux_1_2_i686.whl", hash = "sha256:5f57aa0847730daceff0497f417c9de353c575d8da3579162cc74ac294c5369e", size = 206754, upload-time = "2025-06-09T22:54:21.716Z" },
    { url = "https://files.pythonhosted.org/packages/b7/7f/ad6a3c22630aaa5f618b4dc3c3598974a72abb4c18e45a50b3cdd091eb2f/propcache-0.3.2-cp311-cp311-musllinux_1_2_ppc64le.whl", hash = "sha256:eef914c014bf72d18efb55619447e0aecd5fb7c2e3fa7441e2e5d6099bddff7e", size = 218430, upload-time = "2025-06-09T22:54:23.17Z" },
    { url = "https://files.pythonhosted.org/packages/5b/2c/ba4f1c0e8a4b4c75910742f0d333759d441f65a1c7f34683b4a74c0ee015/propcache-0.3.2-cp311-cp311-musllinux_1_2_s390x.whl", hash = "sha256:2a4092e8549031e82facf3decdbc0883755d5bbcc62d3aea9d9e185549936dcf", size = 223884, upload-time = "2025-06-09T22:54:25.539Z" },
    { url = "https://files.pythonhosted.org/packages/88/e4/ebe30fc399e98572019eee82ad0caf512401661985cbd3da5e3140ffa1b0/propcache-0.3.2-cp311-cp311-musllinux_1_2_x86_64.whl", hash = "sha256:85871b050f174bc0bfb437efbdb68aaf860611953ed12418e4361bc9c392749e", size = 211480, upload-time = "2025-06-09T22:54:26.892Z" },
    { url = "https://files.pythonhosted.org/packages/96/0a/7d5260b914e01d1d0906f7f38af101f8d8ed0dc47426219eeaf05e8ea7c2/propcache-0.3.2-cp311-cp311-win32.whl", hash = "sha256:36c8d9b673ec57900c3554264e630d45980fd302458e4ac801802a7fd2ef7897", size = 37757, upload-time = "2025-06-09T22:54:28.241Z" },
    { url = "https://files.pythonhosted.org/packages/e1/2d/89fe4489a884bc0da0c3278c552bd4ffe06a1ace559db5ef02ef24ab446b/propcache-0.3.2-cp311-cp311-win_amd64.whl", hash = "sha256:e53af8cb6a781b02d2ea079b5b853ba9430fcbe18a8e3ce647d5982a3ff69f39", size = 41500, upload-time = "2025-06-09T22:54:29.4Z" },
    { url = "https://files.pythonhosted.org/packages/a8/42/9ca01b0a6f48e81615dca4765a8f1dd2c057e0540f6116a27dc5ee01dfb6/propcache-0.3.2-cp312-cp312-macosx_10_13_universal2.whl", hash = "sha256:8de106b6c84506b31c27168582cd3cb3000a6412c16df14a8628e5871ff83c10", size = 73674, upload-time = "2025-06-09T22:54:30.551Z" },
    { url = "https://files.pythonhosted.org/packages/af/6e/21293133beb550f9c901bbece755d582bfaf2176bee4774000bd4dd41884/propcache-0.3.2-cp312-cp312-macosx_10_13_x86_64.whl", hash = "sha256:28710b0d3975117239c76600ea351934ac7b5ff56e60953474342608dbbb6154", size = 43570, upload-time = "2025-06-09T22:54:32.296Z" },
    { url = "https://files.pythonhosted.org/packages/0c/c8/0393a0a3a2b8760eb3bde3c147f62b20044f0ddac81e9d6ed7318ec0d852/propcache-0.3.2-cp312-cp312-macosx_11_0_arm64.whl", hash = "sha256:ce26862344bdf836650ed2487c3d724b00fbfec4233a1013f597b78c1cb73615", size = 43094, upload-time = "2025-06-09T22:54:33.929Z" },
    { url = "https://files.pythonhosted.org/packages/37/2c/489afe311a690399d04a3e03b069225670c1d489eb7b044a566511c1c498/propcache-0.3.2-cp312-cp312-manylinux_2_17_aarch64.manylinux2014_aarch64.whl", hash = "sha256:bca54bd347a253af2cf4544bbec232ab982f4868de0dd684246b67a51bc6b1db", size = 226958, upload-time = "2025-06-09T22:54:35.186Z" },
    { url = "https://files.pythonhosted.org/packages/9d/ca/63b520d2f3d418c968bf596839ae26cf7f87bead026b6192d4da6a08c467/propcache-0.3.2-cp312-cp312-manylinux_2_17_ppc64le.manylinux2014_ppc64le.whl", hash = "sha256:55780d5e9a2ddc59711d727226bb1ba83a22dd32f64ee15594b9392b1f544eb1", size = 234894, upload-time = "2025-06-09T22:54:36.708Z" },
    { url = "https://files.pythonhosted.org/packages/11/60/1d0ed6fff455a028d678df30cc28dcee7af77fa2b0e6962ce1df95c9a2a9/propcache-0.3.2-cp312-cp312-manylinux_2_17_s390x.manylinux2014_s390x.whl", hash = "sha256:035e631be25d6975ed87ab23153db6a73426a48db688070d925aa27e996fe93c", size = 233672, upload-time = "2025-06-09T22:54:38.062Z" },
    { url = "https://files.pythonhosted.org/packages/37/7c/54fd5301ef38505ab235d98827207176a5c9b2aa61939b10a460ca53e123/propcache-0.3.2-cp312-cp312-manylinux_2_17_x86_64.manylinux2014_x86_64.whl", hash = "sha256:ee6f22b6eaa39297c751d0e80c0d3a454f112f5c6481214fcf4c092074cecd67", size = 224395, upload-time = "2025-06-09T22:54:39.634Z" },
    { url = "https://files.pythonhosted.org/packages/ee/1a/89a40e0846f5de05fdc6779883bf46ba980e6df4d2ff8fb02643de126592/propcache-0.3.2-cp312-cp312-manylinux_2_5_i686.manylinux1_i686.manylinux_2_17_i686.manylinux2014_i686.whl", hash = "sha256:7ca3aee1aa955438c4dba34fc20a9f390e4c79967257d830f137bd5a8a32ed3b", size = 212510, upload-time = "2025-06-09T22:54:41.565Z" },
    { url = "https://files.pythonhosted.org/packages/5e/33/ca98368586c9566a6b8d5ef66e30484f8da84c0aac3f2d9aec6d31a11bd5/propcache-0.3.2-cp312-cp312-musllinux_1_2_aarch64.whl", hash = "sha256:7a4f30862869fa2b68380d677cc1c5fcf1e0f2b9ea0cf665812895c75d0ca3b8", size = 222949, upload-time = "2025-06-09T22:54:43.038Z" },
    { url = "https://files.pythonhosted.org/packages/ba/11/ace870d0aafe443b33b2f0b7efdb872b7c3abd505bfb4890716ad7865e9d/propcache-0.3.2-cp312-cp312-musllinux_1_2_armv7l.whl", hash = "sha256:b77ec3c257d7816d9f3700013639db7491a434644c906a2578a11daf13176251", size = 217258, upload-time = "2025-06-09T22:54:44.376Z" },
    { url = "https://files.pythonhosted.org/packages/5b/d2/86fd6f7adffcfc74b42c10a6b7db721d1d9ca1055c45d39a1a8f2a740a21/propcache-0.3.2-cp312-cp312-musllinux_1_2_i686.whl", hash = "sha256:cab90ac9d3f14b2d5050928483d3d3b8fb6b4018893fc75710e6aa361ecb2474", size = 213036, upload-time = "2025-06-09T22:54:46.243Z" },
    { url = "https://files.pythonhosted.org/packages/07/94/2d7d1e328f45ff34a0a284cf5a2847013701e24c2a53117e7c280a4316b3/propcache-0.3.2-cp312-cp312-musllinux_1_2_ppc64le.whl", hash = "sha256:0b504d29f3c47cf6b9e936c1852246c83d450e8e063d50562115a6be6d3a2535", size = 227684, upload-time = "2025-06-09T22:54:47.63Z" },
    { url = "https://files.pythonhosted.org/packages/b7/05/37ae63a0087677e90b1d14710e532ff104d44bc1efa3b3970fff99b891dc/propcache-0.3.2-cp312-cp312-musllinux_1_2_s390x.whl", hash = "sha256:ce2ac2675a6aa41ddb2a0c9cbff53780a617ac3d43e620f8fd77ba1c84dcfc06", size = 234562, upload-time = "2025-06-09T22:54:48.982Z" },
    { url = "https://files.pythonhosted.org/packages/a4/7c/3f539fcae630408d0bd8bf3208b9a647ccad10976eda62402a80adf8fc34/propcache-0.3.2-cp312-cp312-musllinux_1_2_x86_64.whl", hash = "sha256:62b4239611205294cc433845b914131b2a1f03500ff3c1ed093ed216b82621e1", size = 222142, upload-time = "2025-06-09T22:54:50.424Z" },
    { url = "https://files.pythonhosted.org/packages/7c/d2/34b9eac8c35f79f8a962546b3e97e9d4b990c420ee66ac8255d5d9611648/propcache-0.3.2-cp312-cp312-win32.whl", hash = "sha256:df4a81b9b53449ebc90cc4deefb052c1dd934ba85012aa912c7ea7b7e38b60c1", size = 37711, upload-time = "2025-06-09T22:54:52.072Z" },
    { url = "https://files.pythonhosted.org/packages/19/61/d582be5d226cf79071681d1b46b848d6cb03d7b70af7063e33a2787eaa03/propcache-0.3.2-cp312-cp312-win_amd64.whl", hash = "sha256:7046e79b989d7fe457bb755844019e10f693752d169076138abf17f31380800c", size = 41479, upload-time = "2025-06-09T22:54:53.234Z" },
    { url = "https://files.pythonhosted.org/packages/cc/35/cc0aaecf278bb4575b8555f2b137de5ab821595ddae9da9d3cd1da4072c7/propcache-0.3.2-py3-none-any.whl", hash = "sha256:98f1ec44fb675f5052cccc8e609c46ed23a35a1cfd18545ad4e29002d858a43f", size = 12663, upload-time = "2025-06-09T22:56:04.484Z" },
]

[[package]]
name = "protobuf"
version = "6.32.0"
source = { registry = "https://pypi.org/simple" }
sdist = { url = "https://files.pythonhosted.org/packages/c0/df/fb4a8eeea482eca989b51cffd274aac2ee24e825f0bf3cbce5281fa1567b/protobuf-6.32.0.tar.gz", hash = "sha256:a81439049127067fc49ec1d36e25c6ee1d1a2b7be930675f919258d03c04e7d2", size = 440614, upload-time = "2025-08-14T21:21:25.015Z" }
wheels = [
    { url = "https://files.pythonhosted.org/packages/33/18/df8c87da2e47f4f1dcc5153a81cd6bca4e429803f4069a299e236e4dd510/protobuf-6.32.0-cp310-abi3-win32.whl", hash = "sha256:84f9e3c1ff6fb0308dbacb0950d8aa90694b0d0ee68e75719cb044b7078fe741", size = 424409, upload-time = "2025-08-14T21:21:12.366Z" },
    { url = "https://files.pythonhosted.org/packages/e1/59/0a820b7310f8139bd8d5a9388e6a38e1786d179d6f33998448609296c229/protobuf-6.32.0-cp310-abi3-win_amd64.whl", hash = "sha256:a8bdbb2f009cfc22a36d031f22a625a38b615b5e19e558a7b756b3279723e68e", size = 435735, upload-time = "2025-08-14T21:21:15.046Z" },
    { url = "https://files.pythonhosted.org/packages/cc/5b/0d421533c59c789e9c9894683efac582c06246bf24bb26b753b149bd88e4/protobuf-6.32.0-cp39-abi3-macosx_10_9_universal2.whl", hash = "sha256:d52691e5bee6c860fff9a1c86ad26a13afbeb4b168cd4445c922b7e2cf85aaf0", size = 426449, upload-time = "2025-08-14T21:21:16.687Z" },
    { url = "https://files.pythonhosted.org/packages/ec/7b/607764ebe6c7a23dcee06e054fd1de3d5841b7648a90fd6def9a3bb58c5e/protobuf-6.32.0-cp39-abi3-manylinux2014_aarch64.whl", hash = "sha256:501fe6372fd1c8ea2a30b4d9be8f87955a64d6be9c88a973996cef5ef6f0abf1", size = 322869, upload-time = "2025-08-14T21:21:18.282Z" },
    { url = "https://files.pythonhosted.org/packages/40/01/2e730bd1c25392fc32e3268e02446f0d77cb51a2c3a8486b1798e34d5805/protobuf-6.32.0-cp39-abi3-manylinux2014_x86_64.whl", hash = "sha256:75a2aab2bd1aeb1f5dc7c5f33bcb11d82ea8c055c9becbb41c26a8c43fd7092c", size = 322009, upload-time = "2025-08-14T21:21:19.893Z" },
    { url = "https://files.pythonhosted.org/packages/9c/f2/80ffc4677aac1bc3519b26bc7f7f5de7fce0ee2f7e36e59e27d8beb32dd1/protobuf-6.32.0-py3-none-any.whl", hash = "sha256:ba377e5b67b908c8f3072a57b63e2c6a4cbd18aea4ed98d2584350dbf46f2783", size = 169287, upload-time = "2025-08-14T21:21:23.515Z" },
]

[[package]]
name = "pyasn1"
version = "0.6.1"
source = { registry = "https://pypi.org/simple" }
sdist = { url = "https://files.pythonhosted.org/packages/ba/e9/01f1a64245b89f039897cb0130016d79f77d52669aae6ee7b159a6c4c018/pyasn1-0.6.1.tar.gz", hash = "sha256:6f580d2bdd84365380830acf45550f2511469f673cb4a5ae3857a3170128b034", size = 145322, upload-time = "2024-09-10T22:41:42.55Z" }
wheels = [
    { url = "https://files.pythonhosted.org/packages/c8/f1/d6a797abb14f6283c0ddff96bbdd46937f64122b8c925cab503dd37f8214/pyasn1-0.6.1-py3-none-any.whl", hash = "sha256:0d632f46f2ba09143da3a8afe9e33fb6f92fa2320ab7e886e2d0f7672af84629", size = 83135, upload-time = "2024-09-11T16:00:36.122Z" },
]

[[package]]
name = "pyasn1-modules"
version = "0.4.2"
source = { registry = "https://pypi.org/simple" }
dependencies = [
    { name = "pyasn1" },
]
sdist = { url = "https://files.pythonhosted.org/packages/e9/e6/78ebbb10a8c8e4b61a59249394a4a594c1a7af95593dc933a349c8d00964/pyasn1_modules-0.4.2.tar.gz", hash = "sha256:677091de870a80aae844b1ca6134f54652fa2c8c5a52aa396440ac3106e941e6", size = 307892, upload-time = "2025-03-28T02:41:22.17Z" }
wheels = [
    { url = "https://files.pythonhosted.org/packages/47/8d/d529b5d697919ba8c11ad626e835d4039be708a35b0d22de83a269a6682c/pyasn1_modules-0.4.2-py3-none-any.whl", hash = "sha256:29253a9207ce32b64c3ac6600edc75368f98473906e8fd1043bd6b5b1de2c14a", size = 181259, upload-time = "2025-03-28T02:41:19.028Z" },
]

[[package]]
name = "pycparser"
version = "2.22"
source = { registry = "https://pypi.org/simple" }
sdist = { url = "https://files.pythonhosted.org/packages/1d/b2/31537cf4b1ca988837256c910a668b553fceb8f069bedc4b1c826024b52c/pycparser-2.22.tar.gz", hash = "sha256:491c8be9c040f5390f5bf44a5b07752bd07f56edf992381b05c701439eec10f6", size = 172736, upload-time = "2024-03-30T13:22:22.564Z" }
wheels = [
    { url = "https://files.pythonhosted.org/packages/13/a3/a812df4e2dd5696d1f351d58b8fe16a405b234ad2886a0dab9183fb78109/pycparser-2.22-py3-none-any.whl", hash = "sha256:c3702b6d3dd8c7abc1afa565d7e63d53a1d0bd86cdc24edd75470f4de499cfcc", size = 117552, upload-time = "2024-03-30T13:22:20.476Z" },
]

[[package]]
name = "pydantic"
version = "2.10.3"
source = { registry = "https://pypi.org/simple" }
dependencies = [
    { name = "annotated-types" },
    { name = "pydantic-core" },
    { name = "typing-extensions" },
]
sdist = { url = "https://files.pythonhosted.org/packages/45/0f/27908242621b14e649a84e62b133de45f84c255eecb350ab02979844a788/pydantic-2.10.3.tar.gz", hash = "sha256:cb5ac360ce894ceacd69c403187900a02c4b20b693a9dd1d643e1effab9eadf9", size = 786486, upload-time = "2024-12-03T15:59:02.347Z" }
wheels = [
    { url = "https://files.pythonhosted.org/packages/62/51/72c18c55cf2f46ff4f91ebcc8f75aa30f7305f3d726be3f4ebffb4ae972b/pydantic-2.10.3-py3-none-any.whl", hash = "sha256:be04d85bbc7b65651c5f8e6b9976ed9c6f41782a55524cef079a34a0bb82144d", size = 456997, upload-time = "2024-12-03T15:58:59.867Z" },
]

[[package]]
name = "pydantic-core"
version = "2.27.1"
source = { registry = "https://pypi.org/simple" }
dependencies = [
    { name = "typing-extensions" },
]
sdist = { url = "https://files.pythonhosted.org/packages/a6/9f/7de1f19b6aea45aeb441838782d68352e71bfa98ee6fa048d5041991b33e/pydantic_core-2.27.1.tar.gz", hash = "sha256:62a763352879b84aa31058fc931884055fd75089cccbd9d58bb6afd01141b235", size = 412785, upload-time = "2024-11-22T00:24:49.865Z" }
wheels = [
    { url = "https://files.pythonhosted.org/packages/27/39/46fe47f2ad4746b478ba89c561cafe4428e02b3573df882334bd2964f9cb/pydantic_core-2.27.1-cp311-cp311-macosx_10_12_x86_64.whl", hash = "sha256:ac3b20653bdbe160febbea8aa6c079d3df19310d50ac314911ed8cc4eb7f8cb8", size = 1895553, upload-time = "2024-11-22T00:21:48.859Z" },
    { url = "https://files.pythonhosted.org/packages/1c/00/0804e84a78b7fdb394fff4c4f429815a10e5e0993e6ae0e0b27dd20379ee/pydantic_core-2.27.1-cp311-cp311-macosx_11_0_arm64.whl", hash = "sha256:a5a8e19d7c707c4cadb8c18f5f60c843052ae83c20fa7d44f41594c644a1d330", size = 1807220, upload-time = "2024-11-22T00:21:50.354Z" },
    { url = "https://files.pythonhosted.org/packages/01/de/df51b3bac9820d38371f5a261020f505025df732ce566c2a2e7970b84c8c/pydantic_core-2.27.1-cp311-cp311-manylinux_2_17_aarch64.manylinux2014_aarch64.whl", hash = "sha256:7f7059ca8d64fea7f238994c97d91f75965216bcbe5f695bb44f354893f11d52", size = 1829727, upload-time = "2024-11-22T00:21:51.722Z" },
    { url = "https://files.pythonhosted.org/packages/5f/d9/c01d19da8f9e9fbdb2bf99f8358d145a312590374d0dc9dd8dbe484a9cde/pydantic_core-2.27.1-cp311-cp311-manylinux_2_17_armv7l.manylinux2014_armv7l.whl", hash = "sha256:bed0f8a0eeea9fb72937ba118f9db0cb7e90773462af7962d382445f3005e5a4", size = 1854282, upload-time = "2024-11-22T00:21:53.098Z" },
    { url = "https://files.pythonhosted.org/packages/5f/84/7db66eb12a0dc88c006abd6f3cbbf4232d26adfd827a28638c540d8f871d/pydantic_core-2.27.1-cp311-cp311-manylinux_2_17_ppc64le.manylinux2014_ppc64le.whl", hash = "sha256:a3cb37038123447cf0f3ea4c74751f6a9d7afef0eb71aa07bf5f652b5e6a132c", size = 2037437, upload-time = "2024-11-22T00:21:55.185Z" },
    { url = "https://files.pythonhosted.org/packages/34/ac/a2537958db8299fbabed81167d58cc1506049dba4163433524e06a7d9f4c/pydantic_core-2.27.1-cp311-cp311-manylinux_2_17_s390x.manylinux2014_s390x.whl", hash = "sha256:84286494f6c5d05243456e04223d5a9417d7f443c3b76065e75001beb26f88de", size = 2780899, upload-time = "2024-11-22T00:21:56.633Z" },
    { url = "https://files.pythonhosted.org/packages/4a/c1/3e38cd777ef832c4fdce11d204592e135ddeedb6c6f525478a53d1c7d3e5/pydantic_core-2.27.1-cp311-cp311-manylinux_2_17_x86_64.manylinux2014_x86_64.whl", hash = "sha256:acc07b2cfc5b835444b44a9956846b578d27beeacd4b52e45489e93276241025", size = 2135022, upload-time = "2024-11-22T00:21:59.154Z" },
    { url = "https://files.pythonhosted.org/packages/7a/69/b9952829f80fd555fe04340539d90e000a146f2a003d3fcd1e7077c06c71/pydantic_core-2.27.1-cp311-cp311-manylinux_2_5_i686.manylinux1_i686.whl", hash = "sha256:4fefee876e07a6e9aad7a8c8c9f85b0cdbe7df52b8a9552307b09050f7512c7e", size = 1987969, upload-time = "2024-11-22T00:22:01.325Z" },
    { url = "https://files.pythonhosted.org/packages/05/72/257b5824d7988af43460c4e22b63932ed651fe98804cc2793068de7ec554/pydantic_core-2.27.1-cp311-cp311-musllinux_1_1_aarch64.whl", hash = "sha256:258c57abf1188926c774a4c94dd29237e77eda19462e5bb901d88adcab6af919", size = 1994625, upload-time = "2024-11-22T00:22:03.447Z" },
    { url = "https://files.pythonhosted.org/packages/73/c3/78ed6b7f3278a36589bcdd01243189ade7fc9b26852844938b4d7693895b/pydantic_core-2.27.1-cp311-cp311-musllinux_1_1_armv7l.whl", hash = "sha256:35c14ac45fcfdf7167ca76cc80b2001205a8d5d16d80524e13508371fb8cdd9c", size = 2090089, upload-time = "2024-11-22T00:22:04.941Z" },
    { url = "https://files.pythonhosted.org/packages/8d/c8/b4139b2f78579960353c4cd987e035108c93a78371bb19ba0dc1ac3b3220/pydantic_core-2.27.1-cp311-cp311-musllinux_1_1_x86_64.whl", hash = "sha256:d1b26e1dff225c31897696cab7d4f0a315d4c0d9e8666dbffdb28216f3b17fdc", size = 2142496, upload-time = "2024-11-22T00:22:06.57Z" },
    { url = "https://files.pythonhosted.org/packages/3e/f8/171a03e97eb36c0b51981efe0f78460554a1d8311773d3d30e20c005164e/pydantic_core-2.27.1-cp311-none-win32.whl", hash = "sha256:2cdf7d86886bc6982354862204ae3b2f7f96f21a3eb0ba5ca0ac42c7b38598b9", size = 1811758, upload-time = "2024-11-22T00:22:08.445Z" },
    { url = "https://files.pythonhosted.org/packages/6a/fe/4e0e63c418c1c76e33974a05266e5633e879d4061f9533b1706a86f77d5b/pydantic_core-2.27.1-cp311-none-win_amd64.whl", hash = "sha256:3af385b0cee8df3746c3f406f38bcbfdc9041b5c2d5ce3e5fc6637256e60bbc5", size = 1980864, upload-time = "2024-11-22T00:22:10Z" },
    { url = "https://files.pythonhosted.org/packages/50/fc/93f7238a514c155a8ec02fc7ac6376177d449848115e4519b853820436c5/pydantic_core-2.27.1-cp311-none-win_arm64.whl", hash = "sha256:81f2ec23ddc1b476ff96563f2e8d723830b06dceae348ce02914a37cb4e74b89", size = 1864327, upload-time = "2024-11-22T00:22:11.478Z" },
    { url = "https://files.pythonhosted.org/packages/be/51/2e9b3788feb2aebff2aa9dfbf060ec739b38c05c46847601134cc1fed2ea/pydantic_core-2.27.1-cp312-cp312-macosx_10_12_x86_64.whl", hash = "sha256:9cbd94fc661d2bab2bc702cddd2d3370bbdcc4cd0f8f57488a81bcce90c7a54f", size = 1895239, upload-time = "2024-11-22T00:22:13.775Z" },
    { url = "https://files.pythonhosted.org/packages/7b/9e/f8063952e4a7d0127f5d1181addef9377505dcce3be224263b25c4f0bfd9/pydantic_core-2.27.1-cp312-cp312-macosx_11_0_arm64.whl", hash = "sha256:5f8c4718cd44ec1580e180cb739713ecda2bdee1341084c1467802a417fe0f02", size = 1805070, upload-time = "2024-11-22T00:22:15.438Z" },
    { url = "https://files.pythonhosted.org/packages/2c/9d/e1d6c4561d262b52e41b17a7ef8301e2ba80b61e32e94520271029feb5d8/pydantic_core-2.27.1-cp312-cp312-manylinux_2_17_aarch64.manylinux2014_aarch64.whl", hash = "sha256:15aae984e46de8d376df515f00450d1522077254ef6b7ce189b38ecee7c9677c", size = 1828096, upload-time = "2024-11-22T00:22:17.892Z" },
    { url = "https://files.pythonhosted.org/packages/be/65/80ff46de4266560baa4332ae3181fffc4488ea7d37282da1a62d10ab89a4/pydantic_core-2.27.1-cp312-cp312-manylinux_2_17_armv7l.manylinux2014_armv7l.whl", hash = "sha256:1ba5e3963344ff25fc8c40da90f44b0afca8cfd89d12964feb79ac1411a260ac", size = 1857708, upload-time = "2024-11-22T00:22:19.412Z" },
    { url = "https://files.pythonhosted.org/packages/d5/ca/3370074ad758b04d9562b12ecdb088597f4d9d13893a48a583fb47682cdf/pydantic_core-2.27.1-cp312-cp312-manylinux_2_17_ppc64le.manylinux2014_ppc64le.whl", hash = "sha256:992cea5f4f3b29d6b4f7f1726ed8ee46c8331c6b4eed6db5b40134c6fe1768bb", size = 2037751, upload-time = "2024-11-22T00:22:20.979Z" },
    { url = "https://files.pythonhosted.org/packages/b1/e2/4ab72d93367194317b99d051947c071aef6e3eb95f7553eaa4208ecf9ba4/pydantic_core-2.27.1-cp312-cp312-manylinux_2_17_s390x.manylinux2014_s390x.whl", hash = "sha256:0325336f348dbee6550d129b1627cb8f5351a9dc91aad141ffb96d4937bd9529", size = 2733863, upload-time = "2024-11-22T00:22:22.951Z" },
    { url = "https://files.pythonhosted.org/packages/8a/c6/8ae0831bf77f356bb73127ce5a95fe115b10f820ea480abbd72d3cc7ccf3/pydantic_core-2.27.1-cp312-cp312-manylinux_2_17_x86_64.manylinux2014_x86_64.whl", hash = "sha256:7597c07fbd11515f654d6ece3d0e4e5093edc30a436c63142d9a4b8e22f19c35", size = 2161161, upload-time = "2024-11-22T00:22:24.785Z" },
    { url = "https://files.pythonhosted.org/packages/f1/f4/b2fe73241da2429400fc27ddeaa43e35562f96cf5b67499b2de52b528cad/pydantic_core-2.27.1-cp312-cp312-manylinux_2_5_i686.manylinux1_i686.whl", hash = "sha256:3bbd5d8cc692616d5ef6fbbbd50dbec142c7e6ad9beb66b78a96e9c16729b089", size = 1993294, upload-time = "2024-11-22T00:22:27.076Z" },
    { url = "https://files.pythonhosted.org/packages/77/29/4bb008823a7f4cc05828198153f9753b3bd4c104d93b8e0b1bfe4e187540/pydantic_core-2.27.1-cp312-cp312-musllinux_1_1_aarch64.whl", hash = "sha256:dc61505e73298a84a2f317255fcc72b710b72980f3a1f670447a21efc88f8381", size = 2001468, upload-time = "2024-11-22T00:22:29.346Z" },
    { url = "https://files.pythonhosted.org/packages/f2/a9/0eaceeba41b9fad851a4107e0cf999a34ae8f0d0d1f829e2574f3d8897b0/pydantic_core-2.27.1-cp312-cp312-musllinux_1_1_armv7l.whl", hash = "sha256:e1f735dc43da318cad19b4173dd1ffce1d84aafd6c9b782b3abc04a0d5a6f5bb", size = 2091413, upload-time = "2024-11-22T00:22:30.984Z" },
    { url = "https://files.pythonhosted.org/packages/d8/36/eb8697729725bc610fd73940f0d860d791dc2ad557faaefcbb3edbd2b349/pydantic_core-2.27.1-cp312-cp312-musllinux_1_1_x86_64.whl", hash = "sha256:f4e5658dbffe8843a0f12366a4c2d1c316dbe09bb4dfbdc9d2d9cd6031de8aae", size = 2154735, upload-time = "2024-11-22T00:22:32.616Z" },
    { url = "https://files.pythonhosted.org/packages/52/e5/4f0fbd5c5995cc70d3afed1b5c754055bb67908f55b5cb8000f7112749bf/pydantic_core-2.27.1-cp312-none-win32.whl", hash = "sha256:672ebbe820bb37988c4d136eca2652ee114992d5d41c7e4858cdd90ea94ffe5c", size = 1833633, upload-time = "2024-11-22T00:22:35.027Z" },
    { url = "https://files.pythonhosted.org/packages/ee/f2/c61486eee27cae5ac781305658779b4a6b45f9cc9d02c90cb21b940e82cc/pydantic_core-2.27.1-cp312-none-win_amd64.whl", hash = "sha256:66ff044fd0bb1768688aecbe28b6190f6e799349221fb0de0e6f4048eca14c16", size = 1986973, upload-time = "2024-11-22T00:22:37.502Z" },
    { url = "https://files.pythonhosted.org/packages/df/a6/e3f12ff25f250b02f7c51be89a294689d175ac76e1096c32bf278f29ca1e/pydantic_core-2.27.1-cp312-none-win_arm64.whl", hash = "sha256:9a3b0793b1bbfd4146304e23d90045f2a9b5fd5823aa682665fbdaf2a6c28f3e", size = 1883215, upload-time = "2024-11-22T00:22:39.186Z" },
]

[[package]]
name = "pydantic-settings"
version = "2.10.1"
source = { registry = "https://pypi.org/simple" }
dependencies = [
    { name = "pydantic" },
    { name = "python-dotenv" },
    { name = "typing-inspection" },
]
sdist = { url = "https://files.pythonhosted.org/packages/68/85/1ea668bbab3c50071ca613c6ab30047fb36ab0da1b92fa8f17bbc38fd36c/pydantic_settings-2.10.1.tar.gz", hash = "sha256:06f0062169818d0f5524420a360d632d5857b83cffd4d42fe29597807a1614ee", size = 172583, upload-time = "2025-06-24T13:26:46.841Z" }
wheels = [
    { url = "https://files.pythonhosted.org/packages/58/f0/427018098906416f580e3cf1366d3b1abfb408a0652e9f31600c24a1903c/pydantic_settings-2.10.1-py3-none-any.whl", hash = "sha256:a60952460b99cf661dc25c29c0ef171721f98bfcb52ef8d9ea4c943d7c8cc796", size = 45235, upload-time = "2025-06-24T13:26:45.485Z" },
]

[[package]]
name = "pygments"
version = "2.19.2"
source = { registry = "https://pypi.org/simple" }
sdist = { url = "https://files.pythonhosted.org/packages/b0/77/a5b8c569bf593b0140bde72ea885a803b82086995367bf2037de0159d924/pygments-2.19.2.tar.gz", hash = "sha256:636cb2477cec7f8952536970bc533bc43743542f70392ae026374600add5b887", size = 4968631, upload-time = "2025-06-21T13:39:12.283Z" }
wheels = [
    { url = "https://files.pythonhosted.org/packages/c7/21/705964c7812476f378728bdf590ca4b771ec72385c533964653c68e86bdc/pygments-2.19.2-py3-none-any.whl", hash = "sha256:86540386c03d588bb81d44bc3928634ff26449851e99741617ecb9037ee5ec0b", size = 1225217, upload-time = "2025-06-21T13:39:07.939Z" },
]

[[package]]
name = "pytest"
version = "8.4.2"
source = { registry = "https://pypi.org/simple" }
dependencies = [
    { name = "colorama", marker = "sys_platform == 'win32'" },
    { name = "iniconfig" },
    { name = "packaging" },
    { name = "pluggy" },
    { name = "pygments" },
]
sdist = { url = "https://files.pythonhosted.org/packages/a3/5c/00a0e072241553e1a7496d638deababa67c5058571567b92a7eaa258397c/pytest-8.4.2.tar.gz", hash = "sha256:86c0d0b93306b961d58d62a4db4879f27fe25513d4b969df351abdddb3c30e01", size = 1519618, upload-time = "2025-09-04T14:34:22.711Z" }
wheels = [
    { url = "https://files.pythonhosted.org/packages/a8/a4/20da314d277121d6534b3a980b29035dcd51e6744bd79075a6ce8fa4eb8d/pytest-8.4.2-py3-none-any.whl", hash = "sha256:872f880de3fc3a5bdc88a11b39c9710c3497a547cfa9320bc3c5e62fbf272e79", size = 365750, upload-time = "2025-09-04T14:34:20.226Z" },
]

[[package]]
name = "pytest-asyncio"
version = "1.2.0"
source = { registry = "https://pypi.org/simple" }
dependencies = [
    { name = "pytest" },
    { name = "typing-extensions" },
]
sdist = { url = "https://files.pythonhosted.org/packages/42/86/9e3c5f48f7b7b638b216e4b9e645f54d199d7abbbab7a64a13b4e12ba10f/pytest_asyncio-1.2.0.tar.gz", hash = "sha256:c609a64a2a8768462d0c99811ddb8bd2583c33fd33cf7f21af1c142e824ffb57", size = 50119, upload-time = "2025-09-12T07:33:53.816Z" }
wheels = [
    { url = "https://files.pythonhosted.org/packages/04/93/2fa34714b7a4ae72f2f8dad66ba17dd9a2c793220719e736dda28b7aec27/pytest_asyncio-1.2.0-py3-none-any.whl", hash = "sha256:8e17ae5e46d8e7efe51ab6494dd2010f4ca8dae51652aa3c8d55acf50bfb2e99", size = 15095, upload-time = "2025-09-12T07:33:52.639Z" },
]

[[package]]
name = "pytest-cov"
version = "7.0.0"
source = { registry = "https://pypi.org/simple" }
dependencies = [
    { name = "coverage", extra = ["toml"] },
    { name = "pluggy" },
    { name = "pytest" },
]
sdist = { url = "https://files.pythonhosted.org/packages/5e/f7/c933acc76f5208b3b00089573cf6a2bc26dc80a8aece8f52bb7d6b1855ca/pytest_cov-7.0.0.tar.gz", hash = "sha256:33c97eda2e049a0c5298e91f519302a1334c26ac65c1a483d6206fd458361af1", size = 54328, upload-time = "2025-09-09T10:57:02.113Z" }
wheels = [
    { url = "https://files.pythonhosted.org/packages/ee/49/1377b49de7d0c1ce41292161ea0f721913fa8722c19fb9c1e3aa0367eecb/pytest_cov-7.0.0-py3-none-any.whl", hash = "sha256:3b8e9558b16cc1479da72058bdecf8073661c7f57f7d3c5f22a1c23507f2d861", size = 22424, upload-time = "2025-09-09T10:57:00.695Z" },
]

[[package]]
name = "pytest-html"
version = "4.1.1"
source = { registry = "https://pypi.org/simple" }
dependencies = [
    { name = "jinja2" },
    { name = "pytest" },
    { name = "pytest-metadata" },
]
sdist = { url = "https://files.pythonhosted.org/packages/bb/ab/4862dcb5a8a514bd87747e06b8d55483c0c9e987e1b66972336946e49b49/pytest_html-4.1.1.tar.gz", hash = "sha256:70a01e8ae5800f4a074b56a4cb1025c8f4f9b038bba5fe31e3c98eb996686f07", size = 150773, upload-time = "2023-11-07T15:44:28.975Z" }
wheels = [
    { url = "https://files.pythonhosted.org/packages/c8/c7/c160021cbecd956cc1a6f79e5fe155f7868b2e5b848f1320dad0b3e3122f/pytest_html-4.1.1-py3-none-any.whl", hash = "sha256:c8152cea03bd4e9bee6d525573b67bbc6622967b72b9628dda0ea3e2a0b5dd71", size = 23491, upload-time = "2023-11-07T15:44:27.149Z" },
]

[[package]]
name = "pytest-json-report"
version = "1.5.0"
source = { registry = "https://pypi.org/simple" }
dependencies = [
    { name = "pytest" },
    { name = "pytest-metadata" },
]
sdist = { url = "https://files.pythonhosted.org/packages/4f/d3/765dae9712fcd68d820338908c1337e077d5fdadccd5cacf95b9b0bea278/pytest-json-report-1.5.0.tar.gz", hash = "sha256:2dde3c647851a19b5f3700729e8310a6e66efb2077d674f27ddea3d34dc615de", size = 21241, upload-time = "2022-03-15T21:03:10.2Z" }
wheels = [
    { url = "https://files.pythonhosted.org/packages/81/35/d07400c715bf8a88aa0c1ee9c9eb6050ca7fe5b39981f0eea773feeb0681/pytest_json_report-1.5.0-py3-none-any.whl", hash = "sha256:9897b68c910b12a2e48dd849f9a284b2c79a732a8a9cb398452ddd23d3c8c325", size = 13222, upload-time = "2022-03-15T21:03:08.65Z" },
]

[[package]]
name = "pytest-metadata"
version = "3.1.1"
source = { registry = "https://pypi.org/simple" }
dependencies = [
    { name = "pytest" },
]
sdist = { url = "https://files.pythonhosted.org/packages/a6/85/8c969f8bec4e559f8f2b958a15229a35495f5b4ce499f6b865eac54b878d/pytest_metadata-3.1.1.tar.gz", hash = "sha256:d2a29b0355fbc03f168aa96d41ff88b1a3b44a3b02acbe491801c98a048017c8", size = 9952, upload-time = "2024-02-12T19:38:44.887Z" }
wheels = [
    { url = "https://files.pythonhosted.org/packages/3e/43/7e7b2ec865caa92f67b8f0e9231a798d102724ca4c0e1f414316be1c1ef2/pytest_metadata-3.1.1-py3-none-any.whl", hash = "sha256:c8e0844db684ee1c798cfa38908d20d67d0463ecb6137c72e91f418558dd5f4b", size = 11428, upload-time = "2024-02-12T19:38:42.531Z" },
]

[[package]]
name = "pytest-mock"
version = "3.15.0"
source = { registry = "https://pypi.org/simple" }
dependencies = [
    { name = "pytest" },
]
sdist = { url = "https://files.pythonhosted.org/packages/61/99/3323ee5c16b3637b4d941c362182d3e749c11e400bea31018c42219f3a98/pytest_mock-3.15.0.tar.gz", hash = "sha256:ab896bd190316b9d5d87b277569dfcdf718b2d049a2ccff5f7aca279c002a1cf", size = 33838, upload-time = "2025-09-04T20:57:48.679Z" }
wheels = [
    { url = "https://files.pythonhosted.org/packages/2b/b3/7fefc43fb706380144bcd293cc6e446e6f637ddfa8b83f48d1734156b529/pytest_mock-3.15.0-py3-none-any.whl", hash = "sha256:ef2219485fb1bd256b00e7ad7466ce26729b30eadfc7cbcdb4fa9a92ca68db6f", size = 10050, upload-time = "2025-09-04T20:57:47.274Z" },
]

[[package]]
name = "pytest-xdist"
version = "3.8.0"
source = { registry = "https://pypi.org/simple" }
dependencies = [
    { name = "execnet" },
    { name = "pytest" },
]
sdist = { url = "https://files.pythonhosted.org/packages/78/b4/439b179d1ff526791eb921115fca8e44e596a13efeda518b9d845a619450/pytest_xdist-3.8.0.tar.gz", hash = "sha256:7e578125ec9bc6050861aa93f2d59f1d8d085595d6551c2c90b6f4fad8d3a9f1", size = 88069, upload-time = "2025-07-01T13:30:59.346Z" }
wheels = [
    { url = "https://files.pythonhosted.org/packages/ca/31/d4e37e9e550c2b92a9cbc2e4d0b7420a27224968580b5a447f420847c975/pytest_xdist-3.8.0-py3-none-any.whl", hash = "sha256:202ca578cfeb7370784a8c33d6d05bc6e13b4f25b5053c30a152269fd10f0b88", size = 46396, upload-time = "2025-07-01T13:30:56.632Z" },
]

[[package]]
name = "python-dateutil"
version = "2.9.0.post0"
source = { registry = "https://pypi.org/simple" }
dependencies = [
    { name = "six" },
]
sdist = { url = "https://files.pythonhosted.org/packages/66/c0/0c8b6ad9f17a802ee498c46e004a0eb49bc148f2fd230864601a86dcf6db/python-dateutil-2.9.0.post0.tar.gz", hash = "sha256:37dd54208da7e1cd875388217d5e00ebd4179249f90fb72437e91a35459a0ad3", size = 342432, upload-time = "2024-03-01T18:36:20.211Z" }
wheels = [
    { url = "https://files.pythonhosted.org/packages/ec/57/56b9bcc3c9c6a792fcbaf139543cee77261f3651ca9da0c93f5c1221264b/python_dateutil-2.9.0.post0-py2.py3-none-any.whl", hash = "sha256:a8b2bc7bffae282281c8140a97d3aa9c14da0b136dfe83f850eea9a5f7470427", size = 229892, upload-time = "2024-03-01T18:36:18.57Z" },
]

[[package]]
name = "python-dotenv"
version = "1.1.1"
source = { registry = "https://pypi.org/simple" }
sdist = { url = "https://files.pythonhosted.org/packages/f6/b0/4bc07ccd3572a2f9df7e6782f52b0c6c90dcbb803ac4a167702d7d0dfe1e/python_dotenv-1.1.1.tar.gz", hash = "sha256:a8a6399716257f45be6a007360200409fce5cda2661e3dec71d23dc15f6189ab", size = 41978, upload-time = "2025-06-24T04:21:07.341Z" }
wheels = [
    { url = "https://files.pythonhosted.org/packages/5f/ed/539768cf28c661b5b068d66d96a2f155c4971a5d55684a514c1a0e0dec2f/python_dotenv-1.1.1-py3-none-any.whl", hash = "sha256:31f23644fe2602f88ff55e1f5c79ba497e01224ee7737937930c448e4d0e24dc", size = 20556, upload-time = "2025-06-24T04:21:06.073Z" },
]

[[package]]
name = "python-levenshtein"
version = "0.27.1"
source = { registry = "https://pypi.org/simple" }
dependencies = [
    { name = "levenshtein" },
]
sdist = { url = "https://files.pythonhosted.org/packages/13/f6/d865a565b7eeef4b5f9a18accafb03d5730c712420fc84a3a40555f7ea6b/python_levenshtein-0.27.1.tar.gz", hash = "sha256:3a5314a011016d373d309a68e875fd029caaa692ad3f32e78319299648045f11", size = 12326, upload-time = "2025-03-02T19:47:25.641Z" }
wheels = [
    { url = "https://files.pythonhosted.org/packages/2a/95/8c8fd923b0a702388da4f9e0368f490d123cc5224279e6a083984304a15e/python_levenshtein-0.27.1-py3-none-any.whl", hash = "sha256:e1a4bc2a70284b2ebc4c505646142fecd0f831e49aa04ed972995895aec57396", size = 9426, upload-time = "2025-03-02T19:47:24.801Z" },
]

[[package]]
name = "python-multipart"
version = "0.0.20"
source = { registry = "https://pypi.org/simple" }
sdist = { url = "https://files.pythonhosted.org/packages/f3/87/f44d7c9f274c7ee665a29b885ec97089ec5dc034c7f3fafa03da9e39a09e/python_multipart-0.0.20.tar.gz", hash = "sha256:8dd0cab45b8e23064ae09147625994d090fa46f5b0d1e13af944c331a7fa9d13", size = 37158, upload-time = "2024-12-16T19:45:46.972Z" }
wheels = [
    { url = "https://files.pythonhosted.org/packages/45/58/38b5afbc1a800eeea951b9285d3912613f2603bdf897a4ab0f4bd7f405fc/python_multipart-0.0.20-py3-none-any.whl", hash = "sha256:8a62d3a8335e06589fe01f2a3e178cdcc632f3fbe0d492ad9ee0ec35aab1f104", size = 24546, upload-time = "2024-12-16T19:45:44.423Z" },
]

[[package]]
name = "pywin32"
version = "311"
source = { registry = "https://pypi.org/simple" }
wheels = [
    { url = "https://files.pythonhosted.org/packages/7c/af/449a6a91e5d6db51420875c54f6aff7c97a86a3b13a0b4f1a5c13b988de3/pywin32-311-cp311-cp311-win32.whl", hash = "sha256:184eb5e436dea364dcd3d2316d577d625c0351bf237c4e9a5fabbcfa5a58b151", size = 8697031, upload-time = "2025-07-14T20:13:13.266Z" },
    { url = "https://files.pythonhosted.org/packages/51/8f/9bb81dd5bb77d22243d33c8397f09377056d5c687aa6d4042bea7fbf8364/pywin32-311-cp311-cp311-win_amd64.whl", hash = "sha256:3ce80b34b22b17ccbd937a6e78e7225d80c52f5ab9940fe0506a1a16f3dab503", size = 9508308, upload-time = "2025-07-14T20:13:15.147Z" },
    { url = "https://files.pythonhosted.org/packages/44/7b/9c2ab54f74a138c491aba1b1cd0795ba61f144c711daea84a88b63dc0f6c/pywin32-311-cp311-cp311-win_arm64.whl", hash = "sha256:a733f1388e1a842abb67ffa8e7aad0e70ac519e09b0f6a784e65a136ec7cefd2", size = 8703930, upload-time = "2025-07-14T20:13:16.945Z" },
    { url = "https://files.pythonhosted.org/packages/e7/ab/01ea1943d4eba0f850c3c61e78e8dd59757ff815ff3ccd0a84de5f541f42/pywin32-311-cp312-cp312-win32.whl", hash = "sha256:750ec6e621af2b948540032557b10a2d43b0cee2ae9758c54154d711cc852d31", size = 8706543, upload-time = "2025-07-14T20:13:20.765Z" },
    { url = "https://files.pythonhosted.org/packages/d1/a8/a0e8d07d4d051ec7502cd58b291ec98dcc0c3fff027caad0470b72cfcc2f/pywin32-311-cp312-cp312-win_amd64.whl", hash = "sha256:b8c095edad5c211ff31c05223658e71bf7116daa0ecf3ad85f3201ea3190d067", size = 9495040, upload-time = "2025-07-14T20:13:22.543Z" },
    { url = "https://files.pythonhosted.org/packages/ba/3a/2ae996277b4b50f17d61f0603efd8253cb2d79cc7ae159468007b586396d/pywin32-311-cp312-cp312-win_arm64.whl", hash = "sha256:e286f46a9a39c4a18b319c28f59b61de793654af2f395c102b4f819e584b5852", size = 8710102, upload-time = "2025-07-14T20:13:24.682Z" },
]

[[package]]
name = "pyyaml"
version = "6.0.2"
source = { registry = "https://pypi.org/simple" }
sdist = { url = "https://files.pythonhosted.org/packages/54/ed/79a089b6be93607fa5cdaedf301d7dfb23af5f25c398d5ead2525b063e17/pyyaml-6.0.2.tar.gz", hash = "sha256:d584d9ec91ad65861cc08d42e834324ef890a082e591037abe114850ff7bbc3e", size = 130631, upload-time = "2024-08-06T20:33:50.674Z" }
wheels = [
    { url = "https://files.pythonhosted.org/packages/f8/aa/7af4e81f7acba21a4c6be026da38fd2b872ca46226673c89a758ebdc4fd2/PyYAML-6.0.2-cp311-cp311-macosx_10_9_x86_64.whl", hash = "sha256:cc1c1159b3d456576af7a3e4d1ba7e6924cb39de8f67111c735f6fc832082774", size = 184612, upload-time = "2024-08-06T20:32:03.408Z" },
    { url = "https://files.pythonhosted.org/packages/8b/62/b9faa998fd185f65c1371643678e4d58254add437edb764a08c5a98fb986/PyYAML-6.0.2-cp311-cp311-macosx_11_0_arm64.whl", hash = "sha256:1e2120ef853f59c7419231f3bf4e7021f1b936f6ebd222406c3b60212205d2ee", size = 172040, upload-time = "2024-08-06T20:32:04.926Z" },
    { url = "https://files.pythonhosted.org/packages/ad/0c/c804f5f922a9a6563bab712d8dcc70251e8af811fce4524d57c2c0fd49a4/PyYAML-6.0.2-cp311-cp311-manylinux_2_17_aarch64.manylinux2014_aarch64.whl", hash = "sha256:5d225db5a45f21e78dd9358e58a98702a0302f2659a3c6cd320564b75b86f47c", size = 736829, upload-time = "2024-08-06T20:32:06.459Z" },
    { url = "https://files.pythonhosted.org/packages/51/16/6af8d6a6b210c8e54f1406a6b9481febf9c64a3109c541567e35a49aa2e7/PyYAML-6.0.2-cp311-cp311-manylinux_2_17_s390x.manylinux2014_s390x.whl", hash = "sha256:5ac9328ec4831237bec75defaf839f7d4564be1e6b25ac710bd1a96321cc8317", size = 764167, upload-time = "2024-08-06T20:32:08.338Z" },
    { url = "https://files.pythonhosted.org/packages/75/e4/2c27590dfc9992f73aabbeb9241ae20220bd9452df27483b6e56d3975cc5/PyYAML-6.0.2-cp311-cp311-manylinux_2_17_x86_64.manylinux2014_x86_64.whl", hash = "sha256:3ad2a3decf9aaba3d29c8f537ac4b243e36bef957511b4766cb0057d32b0be85", size = 762952, upload-time = "2024-08-06T20:32:14.124Z" },
    { url = "https://files.pythonhosted.org/packages/9b/97/ecc1abf4a823f5ac61941a9c00fe501b02ac3ab0e373c3857f7d4b83e2b6/PyYAML-6.0.2-cp311-cp311-musllinux_1_1_aarch64.whl", hash = "sha256:ff3824dc5261f50c9b0dfb3be22b4567a6f938ccce4587b38952d85fd9e9afe4", size = 735301, upload-time = "2024-08-06T20:32:16.17Z" },
    { url = "https://files.pythonhosted.org/packages/45/73/0f49dacd6e82c9430e46f4a027baa4ca205e8b0a9dce1397f44edc23559d/PyYAML-6.0.2-cp311-cp311-musllinux_1_1_x86_64.whl", hash = "sha256:797b4f722ffa07cc8d62053e4cff1486fa6dc094105d13fea7b1de7d8bf71c9e", size = 756638, upload-time = "2024-08-06T20:32:18.555Z" },
    { url = "https://files.pythonhosted.org/packages/22/5f/956f0f9fc65223a58fbc14459bf34b4cc48dec52e00535c79b8db361aabd/PyYAML-6.0.2-cp311-cp311-win32.whl", hash = "sha256:11d8f3dd2b9c1207dcaf2ee0bbbfd5991f571186ec9cc78427ba5bd32afae4b5", size = 143850, upload-time = "2024-08-06T20:32:19.889Z" },
    { url = "https://files.pythonhosted.org/packages/ed/23/8da0bbe2ab9dcdd11f4f4557ccaf95c10b9811b13ecced089d43ce59c3c8/PyYAML-6.0.2-cp311-cp311-win_amd64.whl", hash = "sha256:e10ce637b18caea04431ce14fabcf5c64a1c61ec9c56b071a4b7ca131ca52d44", size = 161980, upload-time = "2024-08-06T20:32:21.273Z" },
    { url = "https://files.pythonhosted.org/packages/86/0c/c581167fc46d6d6d7ddcfb8c843a4de25bdd27e4466938109ca68492292c/PyYAML-6.0.2-cp312-cp312-macosx_10_9_x86_64.whl", hash = "sha256:c70c95198c015b85feafc136515252a261a84561b7b1d51e3384e0655ddf25ab", size = 183873, upload-time = "2024-08-06T20:32:25.131Z" },
    { url = "https://files.pythonhosted.org/packages/a8/0c/38374f5bb272c051e2a69281d71cba6fdb983413e6758b84482905e29a5d/PyYAML-6.0.2-cp312-cp312-macosx_11_0_arm64.whl", hash = "sha256:ce826d6ef20b1bc864f0a68340c8b3287705cae2f8b4b1d932177dcc76721725", size = 173302, upload-time = "2024-08-06T20:32:26.511Z" },
    { url = "https://files.pythonhosted.org/packages/c3/93/9916574aa8c00aa06bbac729972eb1071d002b8e158bd0e83a3b9a20a1f7/PyYAML-6.0.2-cp312-cp312-manylinux_2_17_aarch64.manylinux2014_aarch64.whl", hash = "sha256:1f71ea527786de97d1a0cc0eacd1defc0985dcf6b3f17bb77dcfc8c34bec4dc5", size = 739154, upload-time = "2024-08-06T20:32:28.363Z" },
    { url = "https://files.pythonhosted.org/packages/95/0f/b8938f1cbd09739c6da569d172531567dbcc9789e0029aa070856f123984/PyYAML-6.0.2-cp312-cp312-manylinux_2_17_s390x.manylinux2014_s390x.whl", hash = "sha256:9b22676e8097e9e22e36d6b7bda33190d0d400f345f23d4065d48f4ca7ae0425", size = 766223, upload-time = "2024-08-06T20:32:30.058Z" },
    { url = "https://files.pythonhosted.org/packages/b9/2b/614b4752f2e127db5cc206abc23a8c19678e92b23c3db30fc86ab731d3bd/PyYAML-6.0.2-cp312-cp312-manylinux_2_17_x86_64.manylinux2014_x86_64.whl", hash = "sha256:80bab7bfc629882493af4aa31a4cfa43a4c57c83813253626916b8c7ada83476", size = 767542, upload-time = "2024-08-06T20:32:31.881Z" },
    { url = "https://files.pythonhosted.org/packages/d4/00/dd137d5bcc7efea1836d6264f049359861cf548469d18da90cd8216cf05f/PyYAML-6.0.2-cp312-cp312-musllinux_1_1_aarch64.whl", hash = "sha256:0833f8694549e586547b576dcfaba4a6b55b9e96098b36cdc7ebefe667dfed48", size = 731164, upload-time = "2024-08-06T20:32:37.083Z" },
    { url = "https://files.pythonhosted.org/packages/c9/1f/4f998c900485e5c0ef43838363ba4a9723ac0ad73a9dc42068b12aaba4e4/PyYAML-6.0.2-cp312-cp312-musllinux_1_1_x86_64.whl", hash = "sha256:8b9c7197f7cb2738065c481a0461e50ad02f18c78cd75775628afb4d7137fb3b", size = 756611, upload-time = "2024-08-06T20:32:38.898Z" },
    { url = "https://files.pythonhosted.org/packages/df/d1/f5a275fdb252768b7a11ec63585bc38d0e87c9e05668a139fea92b80634c/PyYAML-6.0.2-cp312-cp312-win32.whl", hash = "sha256:ef6107725bd54b262d6dedcc2af448a266975032bc85ef0172c5f059da6325b4", size = 140591, upload-time = "2024-08-06T20:32:40.241Z" },
    { url = "https://files.pythonhosted.org/packages/0c/e8/4f648c598b17c3d06e8753d7d13d57542b30d56e6c2dedf9c331ae56312e/PyYAML-6.0.2-cp312-cp312-win_amd64.whl", hash = "sha256:7e7401d0de89a9a855c839bc697c079a4af81cf878373abd7dc625847d25cbd8", size = 156338, upload-time = "2024-08-06T20:32:41.93Z" },
]

[[package]]
name = "rapidfuzz"
version = "3.14.0"
source = { registry = "https://pypi.org/simple" }
sdist = { url = "https://files.pythonhosted.org/packages/d4/11/0de727b336f28e25101d923c9feeeb64adcf231607fe7e1b083795fa149a/rapidfuzz-3.14.0.tar.gz", hash = "sha256:672b6ba06150e53d7baf4e3d5f12ffe8c213d5088239a15b5ae586ab245ac8b2", size = 58073448, upload-time = "2025-08-27T13:41:31.541Z" }
wheels = [
    { url = "https://files.pythonhosted.org/packages/52/66/6b4aa4c63d9b22a9851a83f3ed4b52e127a1f655f80ecc4894f807a82566/rapidfuzz-3.14.0-cp311-cp311-macosx_10_9_x86_64.whl", hash = "sha256:6501e49395ad5cecf1623cb4801639faa1c833dbacc07c26fa7b8f7fa19fd1c0", size = 2011991, upload-time = "2025-08-27T13:39:02.27Z" },
    { url = "https://files.pythonhosted.org/packages/ae/b8/a79e997baf4f4467c8428feece5d7b9ac22ff0918ebf793ed247ba5a3f3a/rapidfuzz-3.14.0-cp311-cp311-macosx_11_0_arm64.whl", hash = "sha256:9c3cd9b8d5e159c67d242f80cae1b9d9b1502779fc69fcd268a1eb7053f58048", size = 1458900, upload-time = "2025-08-27T13:39:03.777Z" },
    { url = "https://files.pythonhosted.org/packages/b5/82/6ca7ebc66d0dd1330e92d08a37412c705d7366216bddd46ca6afcabaa6a0/rapidfuzz-3.14.0-cp311-cp311-manylinux_2_26_aarch64.manylinux_2_28_aarch64.whl", hash = "sha256:a578cadbe61f738685ffa20e56e8346847e40ecb033bdc885373a070cfe4a351", size = 1484735, upload-time = "2025-08-27T13:39:05.502Z" },
    { url = "https://files.pythonhosted.org/packages/a8/5d/26eb60bc8eea194a03b32fdd9a4f5866fa9859dcaedf8da1f256dc9a47fc/rapidfuzz-3.14.0-cp311-cp311-manylinux_2_26_ppc64le.manylinux_2_28_ppc64le.whl", hash = "sha256:b5b46340872a1736544b23f3c355f292935311623a0e63a271f284ffdbab05e4", size = 1806075, upload-time = "2025-08-27T13:39:07.109Z" },
    { url = "https://files.pythonhosted.org/packages/3a/9c/12f2af41750ae4f30c06d5de1e0f3c4a5f55cbea9dabf3940a096cd8580a/rapidfuzz-3.14.0-cp311-cp311-manylinux_2_26_s390x.manylinux_2_28_s390x.whl", hash = "sha256:238422749da213c3dfe36397b746aeda8579682e93b723a1e77655182198e693", size = 2358269, upload-time = "2025-08-27T13:39:08.796Z" },
    { url = "https://files.pythonhosted.org/packages/e2/3b/3c1839d51d1dfa768c8274025a36eedc177ed5b43a9d12cc7d91201eca03/rapidfuzz-3.14.0-cp311-cp311-manylinux_2_27_x86_64.manylinux_2_28_x86_64.whl", hash = "sha256:83f3ad0e7ad3cf1138e36be26f4cacb7580ac0132b26528a89e8168a0875afd8", size = 3313513, upload-time = "2025-08-27T13:39:10.44Z" },
    { url = "https://files.pythonhosted.org/packages/e7/47/ed1384c7c8c39dc36de202860373085ee9c43493d6e9d7bab654d2099da0/rapidfuzz-3.14.0-cp311-cp311-manylinux_2_31_armv7l.whl", hash = "sha256:7c34e34fb7e01aeea1e84192cf01daf1d56ccc8a0b34c0833f9799b341c6d539", size = 1320968, upload-time = "2025-08-27T13:39:12.024Z" },
    { url = "https://files.pythonhosted.org/packages/16/0b/3d7458160b5dfe230b05cf8bf62505bf4e2c6d73782dd37248149b43e130/rapidfuzz-3.14.0-cp311-cp311-musllinux_1_2_aarch64.whl", hash = "sha256:a58bbbbdd2a150c76c6b3af5ac2bbe9afcff26e6b17e1f60b6bd766cc7094fcf", size = 2507138, upload-time = "2025-08-27T13:39:13.584Z" },
    { url = "https://files.pythonhosted.org/packages/e7/e5/8df797e4f3df2cc308092c5437dda570aa75ea5e5cc3dc1180165fce2332/rapidfuzz-3.14.0-cp311-cp311-musllinux_1_2_armv7l.whl", hash = "sha256:d0e50b4bea57bfcda4afee993eef390fd8f0a64981c971ac4decd9452143892d", size = 2629575, upload-time = "2025-08-27T13:39:15.624Z" },
    { url = "https://files.pythonhosted.org/packages/89/f9/e87e94cd6fc22e19a21b44030161b9e9680b5127bcea97aba05be506b66f/rapidfuzz-3.14.0-cp311-cp311-musllinux_1_2_ppc64le.whl", hash = "sha256:357eb9d394bfc742d3528e8bb13afa9baebc7fbe863071975426b47fc21db220", size = 2919216, upload-time = "2025-08-27T13:39:17.313Z" },
    { url = "https://files.pythonhosted.org/packages/b5/6e/f20154e8cb7a7c9938241aff7ba0477521bee1f57a57c78706664390a558/rapidfuzz-3.14.0-cp311-cp311-musllinux_1_2_s390x.whl", hash = "sha256:fb960ec526030077658764a309b60e907d86d898f8efbe959845ec2873e514eb", size = 3435208, upload-time = "2025-08-27T13:39:18.942Z" },
    { url = "https://files.pythonhosted.org/packages/43/43/c2d0e17f75ded0f36ee264fc719f67de3610628d983769179e9d8a44c7db/rapidfuzz-3.14.0-cp311-cp311-musllinux_1_2_x86_64.whl", hash = "sha256:6bedb19db81d8d723cc4d914cb079d89ff359364184cc3c3db7cef1fc7819444", size = 4428371, upload-time = "2025-08-27T13:39:20.628Z" },
    { url = "https://files.pythonhosted.org/packages/a6/d7/41f645ad06494a94bafb1be8871585d5723a1f93b34929022014f8f03fef/rapidfuzz-3.14.0-cp311-cp311-win32.whl", hash = "sha256:8dba3d6e10a34aa255a6f6922cf249f8d0b9829e6b00854e371d803040044f7f", size = 1839290, upload-time = "2025-08-27T13:39:22.396Z" },
    { url = "https://files.pythonhosted.org/packages/f3/96/c783107296403cf50acde118596b07aa1af4b0287ac4600b38b0673b1fd7/rapidfuzz-3.14.0-cp311-cp311-win_amd64.whl", hash = "sha256:ce79e37b23c1cbf1dc557159c8f20f6d71e9d28aef63afcf87bcb58c8add096a", size = 1661571, upload-time = "2025-08-27T13:39:24.03Z" },
    { url = "https://files.pythonhosted.org/packages/00/9e/8c562c5d78e31085a07ff1332329711030dd2c25b84c02fb10dcf9be1f64/rapidfuzz-3.14.0-cp311-cp311-win_arm64.whl", hash = "sha256:e140ff4b5d0ea386b998137ddd1335a7bd4201ef987d4cb5a48c3e8c174f8aec", size = 875433, upload-time = "2025-08-27T13:39:26.25Z" },
    { url = "https://files.pythonhosted.org/packages/fa/ca/80c1d697fe42d0caea8d08b0f323b2a4c65a9d057d4d33fe139fd0f1b7d0/rapidfuzz-3.14.0-cp312-cp312-macosx_10_13_x86_64.whl", hash = "sha256:93c8739f7bf7931d690aeb527c27e2a61fd578f076d542ddd37e29fa535546b6", size = 2000791, upload-time = "2025-08-27T13:39:28.375Z" },
    { url = "https://files.pythonhosted.org/packages/01/01/e980b8d2e85efb4ff1fca26c590d645186a70e51abd4323f29582d41ba9b/rapidfuzz-3.14.0-cp312-cp312-macosx_11_0_arm64.whl", hash = "sha256:7596e95ab03da6cff70f4ec9a5298b2802e8bdd443159d18180b186c80df1416", size = 1455837, upload-time = "2025-08-27T13:39:29.987Z" },
    { url = "https://files.pythonhosted.org/packages/03/35/3433345c659a4c6cf93b66963ef5ec2d5088d230cbca9f035a3e30d13e70/rapidfuzz-3.14.0-cp312-cp312-manylinux_2_26_aarch64.manylinux_2_28_aarch64.whl", hash = "sha256:8cdd49e097ced3746eadb5fb87379f377c0b093f9aba1133ae4f311b574e2ed8", size = 1457107, upload-time = "2025-08-27T13:39:31.991Z" },
    { url = "https://files.pythonhosted.org/packages/2b/27/ac98741cd2696330feb462a37cc9b945cb333a1b39f90216fe1af0568cd6/rapidfuzz-3.14.0-cp312-cp312-manylinux_2_26_ppc64le.manylinux_2_28_ppc64le.whl", hash = "sha256:f4cd4898f21686bb141e151ba920bcd1744cab339277f484c0f97fe7de2c45c8", size = 1767664, upload-time = "2025-08-27T13:39:33.604Z" },
    { url = "https://files.pythonhosted.org/packages/db/1c/1495395016c05fc5d6d0d2622c4854eab160812c4dbc60f5e076116921cf/rapidfuzz-3.14.0-cp312-cp312-manylinux_2_26_s390x.manylinux_2_28_s390x.whl", hash = "sha256:83427518ad72050add47e2cf581080bde81df7f69882e508da3e08faad166b1f", size = 2329980, upload-time = "2025-08-27T13:39:35.204Z" },
    { url = "https://files.pythonhosted.org/packages/9c/e6/587fe4d88eab2a4ea8660744bfebfd0a0d100e7d26fd3fde5062f02ccf84/rapidfuzz-3.14.0-cp312-cp312-manylinux_2_27_x86_64.manylinux_2_28_x86_64.whl", hash = "sha256:05435b4f2472cbf7aac8b837e2e84a165e595c60d79da851da7cfa85ed15895d", size = 3271666, upload-time = "2025-08-27T13:39:36.973Z" },
    { url = "https://files.pythonhosted.org/packages/b4/8e/9928afd7a4727c173de615a4b26e70814ccd9407d87c3c233a01a1b4fc9c/rapidfuzz-3.14.0-cp312-cp312-manylinux_2_31_armv7l.whl", hash = "sha256:2dae744c1cdb8b1411ed511a719b505a0348da1970a652bfc735598e68779287", size = 1307744, upload-time = "2025-08-27T13:39:38.825Z" },
    { url = "https://files.pythonhosted.org/packages/e5/5c/03d95b1dc5916e43f505d8bd8da37788b972ccabf14bf3ee0e143b7151d4/rapidfuzz-3.14.0-cp312-cp312-musllinux_1_2_aarch64.whl", hash = "sha256:9ca05daaca07232037014fc6ce2c2ef0a05c69712f6a5e77da6da5209fb04d7c", size = 2477512, upload-time = "2025-08-27T13:39:40.881Z" },
    { url = "https://files.pythonhosted.org/packages/96/30/a1da6a124e10fd201a75e68ebf0bdedcf47a3878910c2e05deebf08e9e40/rapidfuzz-3.14.0-cp312-cp312-musllinux_1_2_armv7l.whl", hash = "sha256:2227f4b3742295f380adefef7b6338c30434f8a8e18a11895a1a7c9308b6635d", size = 2613793, upload-time = "2025-08-27T13:39:42.62Z" },
    { url = "https://files.pythonhosted.org/packages/76/56/4776943e4b4130e58ebaf2dbea3ce9f4cb3c6c6a5640dcacb0e84e926190/rapidfuzz-3.14.0-cp312-cp312-musllinux_1_2_ppc64le.whl", hash = "sha256:847ea42b5a6077bc796e1b99cd357a641207b20e3573917b0469b28b5a22238a", size = 2880096, upload-time = "2025-08-27T13:39:44.394Z" },
    { url = "https://files.pythonhosted.org/packages/60/cc/25d7faa947d159935cfb0cfc270620f250f033338055702d7e8cc1885e00/rapidfuzz-3.14.0-cp312-cp312-musllinux_1_2_s390x.whl", hash = "sha256:539506f13cf0dd6ef2f846571f8e116dba32a468e52d05a91161785ab7de2ed1", size = 3413927, upload-time = "2025-08-27T13:39:46.142Z" },
    { url = "https://files.pythonhosted.org/packages/2c/39/3090aeb1ca57a71715f5590a890e45097dbc4862f2c0a5a756e022d0f006/rapidfuzz-3.14.0-cp312-cp312-musllinux_1_2_x86_64.whl", hash = "sha256:03c4b4d4f45f846e4eae052ee18d39d6afe659d74f6d99df5a0d2c5d53930505", size = 4387126, upload-time = "2025-08-27T13:39:48.217Z" },
    { url = "https://files.pythonhosted.org/packages/d8/9b/1dd7bd2824ac7c7daeb6b79c5cf7504c5d2a31b564649457061cc3f8ce9a/rapidfuzz-3.14.0-cp312-cp312-win32.whl", hash = "sha256:aff0baa3980a8aeb2ce5e15930140146b5fe3fb2d63c8dc4cb08dfbd2051ceb2", size = 1804449, upload-time = "2025-08-27T13:39:49.971Z" },
    { url = "https://files.pythonhosted.org/packages/31/32/43074dade26b9a82c5d05262b9179b25ec5d665f18c54f66b64b00791fb4/rapidfuzz-3.14.0-cp312-cp312-win_amd64.whl", hash = "sha256:d1eef7f0694fe4cf991f61adaa040955da1e0072c8c41d7db5eb60e83da9e61b", size = 1656931, upload-time = "2025-08-27T13:39:52.195Z" },
    { url = "https://files.pythonhosted.org/packages/ce/82/c78f0ab282acefab5a55cbbc7741165cad787fce7fbeb0bb5b3903d06749/rapidfuzz-3.14.0-cp312-cp312-win_arm64.whl", hash = "sha256:269d8d1fe5830eef46a165a5c6dd240a05ad44c281a77957461b79cede1ece0f", size = 878656, upload-time = "2025-08-27T13:39:53.816Z" },
    { url = "https://files.pythonhosted.org/packages/e2/ed/5b83587b6a6bfe7845ed36286fd5780c00ba93c56463bd501b44617f427b/rapidfuzz-3.14.0-pp311-pypy311_pp73-macosx_10_15_x86_64.whl", hash = "sha256:e5d610a2c5efdb2a3f9eaecac4ecd6d849efb2522efa36000e006179062056dc", size = 1888611, upload-time = "2025-08-27T13:41:24.326Z" },
    { url = "https://files.pythonhosted.org/packages/e6/d9/9332a39587a2478470a54218d5f85b5a29b6b3eb02b2310689b59ad3da11/rapidfuzz-3.14.0-pp311-pypy311_pp73-macosx_11_0_arm64.whl", hash = "sha256:c053cad08ab872df4e201daacb66d7fd04b5b4c395baebb193b9910c63ed22ec", size = 1363908, upload-time = "2025-08-27T13:41:26.463Z" },
    { url = "https://files.pythonhosted.org/packages/21/7f/c90f55402b5b43fd5cff42a8dab60373345b8f2697a7b83515eb62666913/rapidfuzz-3.14.0-pp311-pypy311_pp73-win_amd64.whl", hash = "sha256:7e52ac8a458b2f09291fa968b23192d6664c7568a43607de2a51a088d016152d", size = 1555592, upload-time = "2025-08-27T13:41:28.583Z" },
]

[[package]]
name = "referencing"
version = "0.36.2"
source = { registry = "https://pypi.org/simple" }
dependencies = [
    { name = "attrs" },
    { name = "rpds-py" },
    { name = "typing-extensions" },
]
sdist = { url = "https://files.pythonhosted.org/packages/2f/db/98b5c277be99dd18bfd91dd04e1b759cad18d1a338188c936e92f921c7e2/referencing-0.36.2.tar.gz", hash = "sha256:df2e89862cd09deabbdba16944cc3f10feb6b3e6f18e902f7cc25609a34775aa", size = 74744, upload-time = "2025-01-25T08:48:16.138Z" }
wheels = [
    { url = "https://files.pythonhosted.org/packages/c1/b1/3baf80dc6d2b7bc27a95a67752d0208e410351e3feb4eb78de5f77454d8d/referencing-0.36.2-py3-none-any.whl", hash = "sha256:e8699adbbf8b5c7de96d8ffa0eb5c158b3beafce084968e2ea8bb08c6794dcd0", size = 26775, upload-time = "2025-01-25T08:48:14.241Z" },
]

[[package]]
name = "regex"
version = "2025.9.1"
source = { registry = "https://pypi.org/simple" }
sdist = { url = "https://files.pythonhosted.org/packages/b2/5a/4c63457fbcaf19d138d72b2e9b39405954f98c0349b31c601bfcb151582c/regex-2025.9.1.tar.gz", hash = "sha256:88ac07b38d20b54d79e704e38aa3bd2c0f8027432164226bdee201a1c0c9c9ff", size = 400852, upload-time = "2025-09-01T22:10:10.479Z" }
wheels = [
    { url = "https://files.pythonhosted.org/packages/06/4d/f741543c0c59f96c6625bc6c11fea1da2e378b7d293ffff6f318edc0ce14/regex-2025.9.1-cp311-cp311-macosx_10_9_universal2.whl", hash = "sha256:e5bcf112b09bfd3646e4db6bf2e598534a17d502b0c01ea6550ba4eca780c5e6", size = 484811, upload-time = "2025-09-01T22:08:12.834Z" },
    { url = "https://files.pythonhosted.org/packages/c2/bd/27e73e92635b6fbd51afc26a414a3133243c662949cd1cda677fe7bb09bd/regex-2025.9.1-cp311-cp311-macosx_10_9_x86_64.whl", hash = "sha256:67a0295a3c31d675a9ee0238d20238ff10a9a2fdb7a1323c798fc7029578b15c", size = 288977, upload-time = "2025-09-01T22:08:14.499Z" },
    { url = "https://files.pythonhosted.org/packages/eb/7d/7dc0c6efc8bc93cd6e9b947581f5fde8a5dbaa0af7c4ec818c5729fdc807/regex-2025.9.1-cp311-cp311-macosx_11_0_arm64.whl", hash = "sha256:ea8267fbadc7d4bd7c1301a50e85c2ff0de293ff9452a1a9f8d82c6cafe38179", size = 286606, upload-time = "2025-09-01T22:08:15.881Z" },
    { url = "https://files.pythonhosted.org/packages/d1/01/9b5c6dd394f97c8f2c12f6e8f96879c9ac27292a718903faf2e27a0c09f6/regex-2025.9.1-cp311-cp311-manylinux2014_aarch64.manylinux_2_17_aarch64.manylinux_2_28_aarch64.whl", hash = "sha256:6aeff21de7214d15e928fb5ce757f9495214367ba62875100d4c18d293750cc1", size = 792436, upload-time = "2025-09-01T22:08:17.38Z" },
    { url = "https://files.pythonhosted.org/packages/fc/24/b7430cfc6ee34bbb3db6ff933beb5e7692e5cc81e8f6f4da63d353566fb0/regex-2025.9.1-cp311-cp311-manylinux2014_ppc64le.manylinux_2_17_ppc64le.manylinux_2_28_ppc64le.whl", hash = "sha256:d89f1bbbbbc0885e1c230f7770d5e98f4f00b0ee85688c871d10df8b184a6323", size = 858705, upload-time = "2025-09-01T22:08:19.037Z" },
    { url = "https://files.pythonhosted.org/packages/d6/98/155f914b4ea6ae012663188545c4f5216c11926d09b817127639d618b003/regex-2025.9.1-cp311-cp311-manylinux2014_s390x.manylinux_2_17_s390x.manylinux_2_28_s390x.whl", hash = "sha256:ca3affe8ddea498ba9d294ab05f5f2d3b5ad5d515bc0d4a9016dd592a03afe52", size = 905881, upload-time = "2025-09-01T22:08:20.377Z" },
    { url = "https://files.pythonhosted.org/packages/8a/a7/a470e7bc8259c40429afb6d6a517b40c03f2f3e455c44a01abc483a1c512/regex-2025.9.1-cp311-cp311-manylinux2014_x86_64.manylinux_2_17_x86_64.manylinux_2_28_x86_64.whl", hash = "sha256:91892a7a9f0a980e4c2c85dd19bc14de2b219a3a8867c4b5664b9f972dcc0c78", size = 798968, upload-time = "2025-09-01T22:08:22.081Z" },
    { url = "https://files.pythonhosted.org/packages/1d/fa/33f6fec4d41449fea5f62fdf5e46d668a1c046730a7f4ed9f478331a8e3a/regex-2025.9.1-cp311-cp311-musllinux_1_2_aarch64.whl", hash = "sha256:e1cb40406f4ae862710615f9f636c1e030fd6e6abe0e0f65f6a695a2721440c6", size = 781884, upload-time = "2025-09-01T22:08:23.832Z" },
    { url = "https://files.pythonhosted.org/packages/42/de/2b45f36ab20da14eedddf5009d370625bc5942d9953fa7e5037a32d66843/regex-2025.9.1-cp311-cp311-musllinux_1_2_ppc64le.whl", hash = "sha256:94f6cff6f7e2149c7e6499a6ecd4695379eeda8ccbccb9726e8149f2fe382e92", size = 852935, upload-time = "2025-09-01T22:08:25.536Z" },
    { url = "https://files.pythonhosted.org/packages/1e/f9/878f4fc92c87e125e27aed0f8ee0d1eced9b541f404b048f66f79914475a/regex-2025.9.1-cp311-cp311-musllinux_1_2_s390x.whl", hash = "sha256:6c0226fb322b82709e78c49cc33484206647f8a39954d7e9de1567f5399becd0", size = 844340, upload-time = "2025-09-01T22:08:27.141Z" },
    { url = "https://files.pythonhosted.org/packages/90/c2/5b6f2bce6ece5f8427c718c085eca0de4bbb4db59f54db77aa6557aef3e9/regex-2025.9.1-cp311-cp311-musllinux_1_2_x86_64.whl", hash = "sha256:a12f59c7c380b4fcf7516e9cbb126f95b7a9518902bcf4a852423ff1dcd03e6a", size = 787238, upload-time = "2025-09-01T22:08:28.75Z" },
    { url = "https://files.pythonhosted.org/packages/47/66/1ef1081c831c5b611f6f55f6302166cfa1bc9574017410ba5595353f846a/regex-2025.9.1-cp311-cp311-win32.whl", hash = "sha256:49865e78d147a7a4f143064488da5d549be6bfc3f2579e5044cac61f5c92edd4", size = 264118, upload-time = "2025-09-01T22:08:30.388Z" },
    { url = "https://files.pythonhosted.org/packages/ad/e0/8adc550d7169df1d6b9be8ff6019cda5291054a0107760c2f30788b6195f/regex-2025.9.1-cp311-cp311-win_amd64.whl", hash = "sha256:d34b901f6f2f02ef60f4ad3855d3a02378c65b094efc4b80388a3aeb700a5de7", size = 276151, upload-time = "2025-09-01T22:08:32.073Z" },
    { url = "https://files.pythonhosted.org/packages/cb/bd/46fef29341396d955066e55384fb93b0be7d64693842bf4a9a398db6e555/regex-2025.9.1-cp311-cp311-win_arm64.whl", hash = "sha256:47d7c2dab7e0b95b95fd580087b6ae196039d62306a592fa4e162e49004b6299", size = 268460, upload-time = "2025-09-01T22:08:33.281Z" },
    { url = "https://files.pythonhosted.org/packages/39/ef/a0372febc5a1d44c1be75f35d7e5aff40c659ecde864d7fa10e138f75e74/regex-2025.9.1-cp312-cp312-macosx_10_13_universal2.whl", hash = "sha256:84a25164bd8dcfa9f11c53f561ae9766e506e580b70279d05a7946510bdd6f6a", size = 486317, upload-time = "2025-09-01T22:08:34.529Z" },
    { url = "https://files.pythonhosted.org/packages/b5/25/d64543fb7eb41a1024786d518cc57faf1ce64aa6e9ddba097675a0c2f1d2/regex-2025.9.1-cp312-cp312-macosx_10_13_x86_64.whl", hash = "sha256:645e88a73861c64c1af558dd12294fb4e67b5c1eae0096a60d7d8a2143a611c7", size = 289698, upload-time = "2025-09-01T22:08:36.162Z" },
    { url = "https://files.pythonhosted.org/packages/d8/dc/fbf31fc60be317bd9f6f87daa40a8a9669b3b392aa8fe4313df0a39d0722/regex-2025.9.1-cp312-cp312-macosx_11_0_arm64.whl", hash = "sha256:10a450cba5cd5409526ee1d4449f42aad38dd83ac6948cbd6d7f71ca7018f7db", size = 287242, upload-time = "2025-09-01T22:08:37.794Z" },
    { url = "https://files.pythonhosted.org/packages/0f/74/f933a607a538f785da5021acf5323961b4620972e2c2f1f39b6af4b71db7/regex-2025.9.1-cp312-cp312-manylinux2014_aarch64.manylinux_2_17_aarch64.manylinux_2_28_aarch64.whl", hash = "sha256:e9dc5991592933a4192c166eeb67b29d9234f9c86344481173d1bc52f73a7104", size = 797441, upload-time = "2025-09-01T22:08:39.108Z" },
    { url = "https://files.pythonhosted.org/packages/89/d0/71fc49b4f20e31e97f199348b8c4d6e613e7b6a54a90eb1b090c2b8496d7/regex-2025.9.1-cp312-cp312-manylinux2014_ppc64le.manylinux_2_17_ppc64le.manylinux_2_28_ppc64le.whl", hash = "sha256:a32291add816961aab472f4fad344c92871a2ee33c6c219b6598e98c1f0108f2", size = 862654, upload-time = "2025-09-01T22:08:40.586Z" },
    { url = "https://files.pythonhosted.org/packages/59/05/984edce1411a5685ba9abbe10d42cdd9450aab4a022271f9585539788150/regex-2025.9.1-cp312-cp312-manylinux2014_s390x.manylinux_2_17_s390x.manylinux_2_28_s390x.whl", hash = "sha256:588c161a68a383478e27442a678e3b197b13c5ba51dbba40c1ccb8c4c7bee9e9", size = 910862, upload-time = "2025-09-01T22:08:42.416Z" },
    { url = "https://files.pythonhosted.org/packages/b2/02/5c891bb5fe0691cc1bad336e3a94b9097fbcf9707ec8ddc1dce9f0397289/regex-2025.9.1-cp312-cp312-manylinux2014_x86_64.manylinux_2_17_x86_64.manylinux_2_28_x86_64.whl", hash = "sha256:47829ffaf652f30d579534da9085fe30c171fa2a6744a93d52ef7195dc38218b", size = 801991, upload-time = "2025-09-01T22:08:44.072Z" },
    { url = "https://files.pythonhosted.org/packages/f1/ae/fd10d6ad179910f7a1b3e0a7fde1ef8bb65e738e8ac4fd6ecff3f52252e4/regex-2025.9.1-cp312-cp312-musllinux_1_2_aarch64.whl", hash = "sha256:1e978e5a35b293ea43f140c92a3269b6ab13fe0a2bf8a881f7ac740f5a6ade85", size = 786651, upload-time = "2025-09-01T22:08:46.079Z" },
    { url = "https://files.pythonhosted.org/packages/30/cf/9d686b07bbc5bf94c879cc168db92542d6bc9fb67088d03479fef09ba9d3/regex-2025.9.1-cp312-cp312-musllinux_1_2_ppc64le.whl", hash = "sha256:4cf09903e72411f4bf3ac1eddd624ecfd423f14b2e4bf1c8b547b72f248b7bf7", size = 856556, upload-time = "2025-09-01T22:08:48.376Z" },
    { url = "https://files.pythonhosted.org/packages/91/9d/302f8a29bb8a49528abbab2d357a793e2a59b645c54deae0050f8474785b/regex-2025.9.1-cp312-cp312-musllinux_1_2_s390x.whl", hash = "sha256:d016b0f77be63e49613c9e26aaf4a242f196cd3d7a4f15898f5f0ab55c9b24d2", size = 849001, upload-time = "2025-09-01T22:08:50.067Z" },
    { url = "https://files.pythonhosted.org/packages/93/fa/b4c6dbdedc85ef4caec54c817cd5f4418dbfa2453214119f2538082bf666/regex-2025.9.1-cp312-cp312-musllinux_1_2_x86_64.whl", hash = "sha256:656563e620de6908cd1c9d4f7b9e0777e3341ca7db9d4383bcaa44709c90281e", size = 788138, upload-time = "2025-09-01T22:08:51.933Z" },
    { url = "https://files.pythonhosted.org/packages/4a/1b/91ee17a3cbf87f81e8c110399279d0e57f33405468f6e70809100f2ff7d8/regex-2025.9.1-cp312-cp312-win32.whl", hash = "sha256:df33f4ef07b68f7ab637b1dbd70accbf42ef0021c201660656601e8a9835de45", size = 264524, upload-time = "2025-09-01T22:08:53.75Z" },
    { url = "https://files.pythonhosted.org/packages/92/28/6ba31cce05b0f1ec6b787921903f83bd0acf8efde55219435572af83c350/regex-2025.9.1-cp312-cp312-win_amd64.whl", hash = "sha256:5aba22dfbc60cda7c0853516104724dc904caa2db55f2c3e6e984eb858d3edf3", size = 275489, upload-time = "2025-09-01T22:08:55.037Z" },
    { url = "https://files.pythonhosted.org/packages/bd/ed/ea49f324db00196e9ef7fe00dd13c6164d5173dd0f1bbe495e61bb1fb09d/regex-2025.9.1-cp312-cp312-win_arm64.whl", hash = "sha256:ec1efb4c25e1849c2685fa95da44bfde1b28c62d356f9c8d861d4dad89ed56e9", size = 268589, upload-time = "2025-09-01T22:08:56.369Z" },
]

[[package]]
name = "requests"
version = "2.32.5"
source = { registry = "https://pypi.org/simple" }
dependencies = [
    { name = "certifi" },
    { name = "charset-normalizer" },
    { name = "idna" },
    { name = "urllib3" },
]
sdist = { url = "https://files.pythonhosted.org/packages/c9/74/b3ff8e6c8446842c3f5c837e9c3dfcfe2018ea6ecef224c710c85ef728f4/requests-2.32.5.tar.gz", hash = "sha256:dbba0bac56e100853db0ea71b82b4dfd5fe2bf6d3754a8893c3af500cec7d7cf", size = 134517, upload-time = "2025-08-18T20:46:02.573Z" }
wheels = [
    { url = "https://files.pythonhosted.org/packages/1e/db/4254e3eabe8020b458f1a747140d32277ec7a271daf1d235b70dc0b4e6e3/requests-2.32.5-py3-none-any.whl", hash = "sha256:2462f94637a34fd532264295e186976db0f5d453d1cdd31473c85a6a161affb6", size = 64738, upload-time = "2025-08-18T20:46:00.542Z" },
]

[[package]]
name = "rich"
version = "14.1.0"
source = { registry = "https://pypi.org/simple" }
dependencies = [
    { name = "markdown-it-py" },
    { name = "pygments" },
]
sdist = { url = "https://files.pythonhosted.org/packages/fe/75/af448d8e52bf1d8fa6a9d089ca6c07ff4453d86c65c145d0a300bb073b9b/rich-14.1.0.tar.gz", hash = "sha256:e497a48b844b0320d45007cdebfeaeed8db2a4f4bcf49f15e455cfc4af11eaa8", size = 224441, upload-time = "2025-07-25T07:32:58.125Z" }
wheels = [
    { url = "https://files.pythonhosted.org/packages/e3/30/3c4d035596d3cf444529e0b2953ad0466f6049528a879d27534700580395/rich-14.1.0-py3-none-any.whl", hash = "sha256:536f5f1785986d6dbdea3c75205c473f970777b4a0d6c6dd1b696aa05a3fa04f", size = 243368, upload-time = "2025-07-25T07:32:56.73Z" },
]

[[package]]
name = "rpds-py"
version = "0.27.1"
source = { registry = "https://pypi.org/simple" }
sdist = { url = "https://files.pythonhosted.org/packages/e9/dd/2c0cbe774744272b0ae725f44032c77bdcab6e8bcf544bffa3b6e70c8dba/rpds_py-0.27.1.tar.gz", hash = "sha256:26a1c73171d10b7acccbded82bf6a586ab8203601e565badc74bbbf8bc5a10f8", size = 27479, upload-time = "2025-08-27T12:16:36.024Z" }
wheels = [
    { url = "https://files.pythonhosted.org/packages/b5/c1/7907329fbef97cbd49db6f7303893bd1dd5a4a3eae415839ffdfb0762cae/rpds_py-0.27.1-cp311-cp311-macosx_10_12_x86_64.whl", hash = "sha256:be898f271f851f68b318872ce6ebebbc62f303b654e43bf72683dbdc25b7c881", size = 371063, upload-time = "2025-08-27T12:12:47.856Z" },
    { url = "https://files.pythonhosted.org/packages/11/94/2aab4bc86228bcf7c48760990273653a4900de89c7537ffe1b0d6097ed39/rpds_py-0.27.1-cp311-cp311-macosx_11_0_arm64.whl", hash = "sha256:62ac3d4e3e07b58ee0ddecd71d6ce3b1637de2d373501412df395a0ec5f9beb5", size = 353210, upload-time = "2025-08-27T12:12:49.187Z" },
    { url = "https://files.pythonhosted.org/packages/3a/57/f5eb3ecf434342f4f1a46009530e93fd201a0b5b83379034ebdb1d7c1a58/rpds_py-0.27.1-cp311-cp311-manylinux_2_17_aarch64.manylinux2014_aarch64.whl", hash = "sha256:4708c5c0ceb2d034f9991623631d3d23cb16e65c83736ea020cdbe28d57c0a0e", size = 381636, upload-time = "2025-08-27T12:12:50.492Z" },
    { url = "https://files.pythonhosted.org/packages/ae/f4/ef95c5945e2ceb5119571b184dd5a1cc4b8541bbdf67461998cfeac9cb1e/rpds_py-0.27.1-cp311-cp311-manylinux_2_17_armv7l.manylinux2014_armv7l.whl", hash = "sha256:abfa1171a9952d2e0002aba2ad3780820b00cc3d9c98c6630f2e93271501f66c", size = 394341, upload-time = "2025-08-27T12:12:52.024Z" },
    { url = "https://files.pythonhosted.org/packages/5a/7e/4bd610754bf492d398b61725eb9598ddd5eb86b07d7d9483dbcd810e20bc/rpds_py-0.27.1-cp311-cp311-manylinux_2_17_ppc64le.manylinux2014_ppc64le.whl", hash = "sha256:4b507d19f817ebaca79574b16eb2ae412e5c0835542c93fe9983f1e432aca195", size = 523428, upload-time = "2025-08-27T12:12:53.779Z" },
    { url = "https://files.pythonhosted.org/packages/9f/e5/059b9f65a8c9149361a8b75094864ab83b94718344db511fd6117936ed2a/rpds_py-0.27.1-cp311-cp311-manylinux_2_17_s390x.manylinux2014_s390x.whl", hash = "sha256:168b025f8fd8d8d10957405f3fdcef3dc20f5982d398f90851f4abc58c566c52", size = 402923, upload-time = "2025-08-27T12:12:55.15Z" },
    { url = "https://files.pythonhosted.org/packages/f5/48/64cabb7daced2968dd08e8a1b7988bf358d7bd5bcd5dc89a652f4668543c/rpds_py-0.27.1-cp311-cp311-manylinux_2_17_x86_64.manylinux2014_x86_64.whl", hash = "sha256:cb56c6210ef77caa58e16e8c17d35c63fe3f5b60fd9ba9d424470c3400bcf9ed", size = 384094, upload-time = "2025-08-27T12:12:57.194Z" },
    { url = "https://files.pythonhosted.org/packages/ae/e1/dc9094d6ff566bff87add8a510c89b9e158ad2ecd97ee26e677da29a9e1b/rpds_py-0.27.1-cp311-cp311-manylinux_2_31_riscv64.whl", hash = "sha256:d252f2d8ca0195faa707f8eb9368955760880b2b42a8ee16d382bf5dd807f89a", size = 401093, upload-time = "2025-08-27T12:12:58.985Z" },
    { url = "https://files.pythonhosted.org/packages/37/8e/ac8577e3ecdd5593e283d46907d7011618994e1d7ab992711ae0f78b9937/rpds_py-0.27.1-cp311-cp311-manylinux_2_5_i686.manylinux1_i686.whl", hash = "sha256:6e5e54da1e74b91dbc7996b56640f79b195d5925c2b78efaa8c5d53e1d88edde", size = 417969, upload-time = "2025-08-27T12:13:00.367Z" },
    { url = "https://files.pythonhosted.org/packages/66/6d/87507430a8f74a93556fe55c6485ba9c259949a853ce407b1e23fea5ba31/rpds_py-0.27.1-cp311-cp311-musllinux_1_2_aarch64.whl", hash = "sha256:ffce0481cc6e95e5b3f0a47ee17ffbd234399e6d532f394c8dce320c3b089c21", size = 558302, upload-time = "2025-08-27T12:13:01.737Z" },
    { url = "https://files.pythonhosted.org/packages/3a/bb/1db4781ce1dda3eecc735e3152659a27b90a02ca62bfeea17aee45cc0fbc/rpds_py-0.27.1-cp311-cp311-musllinux_1_2_i686.whl", hash = "sha256:a205fdfe55c90c2cd8e540ca9ceba65cbe6629b443bc05db1f590a3db8189ff9", size = 589259, upload-time = "2025-08-27T12:13:03.127Z" },
    { url = "https://files.pythonhosted.org/packages/7b/0e/ae1c8943d11a814d01b482e1f8da903f88047a962dff9bbdadf3bd6e6fd1/rpds_py-0.27.1-cp311-cp311-musllinux_1_2_x86_64.whl", hash = "sha256:689fb5200a749db0415b092972e8eba85847c23885c8543a8b0f5c009b1a5948", size = 554983, upload-time = "2025-08-27T12:13:04.516Z" },
    { url = "https://files.pythonhosted.org/packages/b2/d5/0b2a55415931db4f112bdab072443ff76131b5ac4f4dc98d10d2d357eb03/rpds_py-0.27.1-cp311-cp311-win32.whl", hash = "sha256:3182af66048c00a075010bc7f4860f33913528a4b6fc09094a6e7598e462fe39", size = 217154, upload-time = "2025-08-27T12:13:06.278Z" },
    { url = "https://files.pythonhosted.org/packages/24/75/3b7ffe0d50dc86a6a964af0d1cc3a4a2cdf437cb7b099a4747bbb96d1819/rpds_py-0.27.1-cp311-cp311-win_amd64.whl", hash = "sha256:b4938466c6b257b2f5c4ff98acd8128ec36b5059e5c8f8372d79316b1c36bb15", size = 228627, upload-time = "2025-08-27T12:13:07.625Z" },
    { url = "https://files.pythonhosted.org/packages/8d/3f/4fd04c32abc02c710f09a72a30c9a55ea3cc154ef8099078fd50a0596f8e/rpds_py-0.27.1-cp311-cp311-win_arm64.whl", hash = "sha256:2f57af9b4d0793e53266ee4325535a31ba48e2f875da81a9177c9926dfa60746", size = 220998, upload-time = "2025-08-27T12:13:08.972Z" },
    { url = "https://files.pythonhosted.org/packages/bd/fe/38de28dee5df58b8198c743fe2bea0c785c6d40941b9950bac4cdb71a014/rpds_py-0.27.1-cp312-cp312-macosx_10_12_x86_64.whl", hash = "sha256:ae2775c1973e3c30316892737b91f9283f9908e3cc7625b9331271eaaed7dc90", size = 361887, upload-time = "2025-08-27T12:13:10.233Z" },
    { url = "https://files.pythonhosted.org/packages/7c/9a/4b6c7eedc7dd90986bf0fab6ea2a091ec11c01b15f8ba0a14d3f80450468/rpds_py-0.27.1-cp312-cp312-macosx_11_0_arm64.whl", hash = "sha256:2643400120f55c8a96f7c9d858f7be0c88d383cd4653ae2cf0d0c88f668073e5", size = 345795, upload-time = "2025-08-27T12:13:11.65Z" },
    { url = "https://files.pythonhosted.org/packages/6f/0e/e650e1b81922847a09cca820237b0edee69416a01268b7754d506ade11ad/rpds_py-0.27.1-cp312-cp312-manylinux_2_17_aarch64.manylinux2014_aarch64.whl", hash = "sha256:16323f674c089b0360674a4abd28d5042947d54ba620f72514d69be4ff64845e", size = 385121, upload-time = "2025-08-27T12:13:13.008Z" },
    { url = "https://files.pythonhosted.org/packages/1b/ea/b306067a712988e2bff00dcc7c8f31d26c29b6d5931b461aa4b60a013e33/rpds_py-0.27.1-cp312-cp312-manylinux_2_17_armv7l.manylinux2014_armv7l.whl", hash = "sha256:9a1f4814b65eacac94a00fc9a526e3fdafd78e439469644032032d0d63de4881", size = 398976, upload-time = "2025-08-27T12:13:14.368Z" },
    { url = "https://files.pythonhosted.org/packages/2c/0a/26dc43c8840cb8fe239fe12dbc8d8de40f2365e838f3d395835dde72f0e5/rpds_py-0.27.1-cp312-cp312-manylinux_2_17_ppc64le.manylinux2014_ppc64le.whl", hash = "sha256:7ba32c16b064267b22f1850a34051121d423b6f7338a12b9459550eb2096e7ec", size = 525953, upload-time = "2025-08-27T12:13:15.774Z" },
    { url = "https://files.pythonhosted.org/packages/22/14/c85e8127b573aaf3a0cbd7fbb8c9c99e735a4a02180c84da2a463b766e9e/rpds_py-0.27.1-cp312-cp312-manylinux_2_17_s390x.manylinux2014_s390x.whl", hash = "sha256:e5c20f33fd10485b80f65e800bbe5f6785af510b9f4056c5a3c612ebc83ba6cb", size = 407915, upload-time = "2025-08-27T12:13:17.379Z" },
    { url = "https://files.pythonhosted.org/packages/ed/7b/8f4fee9ba1fb5ec856eb22d725a4efa3deb47f769597c809e03578b0f9d9/rpds_py-0.27.1-cp312-cp312-manylinux_2_17_x86_64.manylinux2014_x86_64.whl", hash = "sha256:466bfe65bd932da36ff279ddd92de56b042f2266d752719beb97b08526268ec5", size = 386883, upload-time = "2025-08-27T12:13:18.704Z" },
    { url = "https://files.pythonhosted.org/packages/86/47/28fa6d60f8b74fcdceba81b272f8d9836ac0340570f68f5df6b41838547b/rpds_py-0.27.1-cp312-cp312-manylinux_2_31_riscv64.whl", hash = "sha256:41e532bbdcb57c92ba3be62c42e9f096431b4cf478da9bc3bc6ce5c38ab7ba7a", size = 405699, upload-time = "2025-08-27T12:13:20.089Z" },
    { url = "https://files.pythonhosted.org/packages/d0/fd/c5987b5e054548df56953a21fe2ebed51fc1ec7c8f24fd41c067b68c4a0a/rpds_py-0.27.1-cp312-cp312-manylinux_2_5_i686.manylinux1_i686.whl", hash = "sha256:f149826d742b406579466283769a8ea448eed82a789af0ed17b0cd5770433444", size = 423713, upload-time = "2025-08-27T12:13:21.436Z" },
    { url = "https://files.pythonhosted.org/packages/ac/ba/3c4978b54a73ed19a7d74531be37a8bcc542d917c770e14d372b8daea186/rpds_py-0.27.1-cp312-cp312-musllinux_1_2_aarch64.whl", hash = "sha256:80c60cfb5310677bd67cb1e85a1e8eb52e12529545441b43e6f14d90b878775a", size = 562324, upload-time = "2025-08-27T12:13:22.789Z" },
    { url = "https://files.pythonhosted.org/packages/b5/6c/6943a91768fec16db09a42b08644b960cff540c66aab89b74be6d4a144ba/rpds_py-0.27.1-cp312-cp312-musllinux_1_2_i686.whl", hash = "sha256:7ee6521b9baf06085f62ba9c7a3e5becffbc32480d2f1b351559c001c38ce4c1", size = 593646, upload-time = "2025-08-27T12:13:24.122Z" },
    { url = "https://files.pythonhosted.org/packages/11/73/9d7a8f4be5f4396f011a6bb7a19fe26303a0dac9064462f5651ced2f572f/rpds_py-0.27.1-cp312-cp312-musllinux_1_2_x86_64.whl", hash = "sha256:a512c8263249a9d68cac08b05dd59d2b3f2061d99b322813cbcc14c3c7421998", size = 558137, upload-time = "2025-08-27T12:13:25.557Z" },
    { url = "https://files.pythonhosted.org/packages/6e/96/6772cbfa0e2485bcceef8071de7821f81aeac8bb45fbfd5542a3e8108165/rpds_py-0.27.1-cp312-cp312-win32.whl", hash = "sha256:819064fa048ba01b6dadc5116f3ac48610435ac9a0058bbde98e569f9e785c39", size = 221343, upload-time = "2025-08-27T12:13:26.967Z" },
    { url = "https://files.pythonhosted.org/packages/67/b6/c82f0faa9af1c6a64669f73a17ee0eeef25aff30bb9a1c318509efe45d84/rpds_py-0.27.1-cp312-cp312-win_amd64.whl", hash = "sha256:d9199717881f13c32c4046a15f024971a3b78ad4ea029e8da6b86e5aa9cf4594", size = 232497, upload-time = "2025-08-27T12:13:28.326Z" },
    { url = "https://files.pythonhosted.org/packages/e1/96/2817b44bd2ed11aebacc9251da03689d56109b9aba5e311297b6902136e2/rpds_py-0.27.1-cp312-cp312-win_arm64.whl", hash = "sha256:33aa65b97826a0e885ef6e278fbd934e98cdcfed80b63946025f01e2f5b29502", size = 222790, upload-time = "2025-08-27T12:13:29.71Z" },
    { url = "https://files.pythonhosted.org/packages/0c/ed/e1fba02de17f4f76318b834425257c8ea297e415e12c68b4361f63e8ae92/rpds_py-0.27.1-pp311-pypy311_pp73-macosx_10_12_x86_64.whl", hash = "sha256:cdfe4bb2f9fe7458b7453ad3c33e726d6d1c7c0a72960bcc23800d77384e42df", size = 371402, upload-time = "2025-08-27T12:15:51.561Z" },
    { url = "https://files.pythonhosted.org/packages/af/7c/e16b959b316048b55585a697e94add55a4ae0d984434d279ea83442e460d/rpds_py-0.27.1-pp311-pypy311_pp73-macosx_11_0_arm64.whl", hash = "sha256:8fabb8fd848a5f75a2324e4a84501ee3a5e3c78d8603f83475441866e60b94a3", size = 354084, upload-time = "2025-08-27T12:15:53.219Z" },
    { url = "https://files.pythonhosted.org/packages/de/c1/ade645f55de76799fdd08682d51ae6724cb46f318573f18be49b1e040428/rpds_py-0.27.1-pp311-pypy311_pp73-manylinux_2_17_aarch64.manylinux2014_aarch64.whl", hash = "sha256:eda8719d598f2f7f3e0f885cba8646644b55a187762bec091fa14a2b819746a9", size = 383090, upload-time = "2025-08-27T12:15:55.158Z" },
    { url = "https://files.pythonhosted.org/packages/1f/27/89070ca9b856e52960da1472efcb6c20ba27cfe902f4f23ed095b9cfc61d/rpds_py-0.27.1-pp311-pypy311_pp73-manylinux_2_17_armv7l.manylinux2014_armv7l.whl", hash = "sha256:3c64d07e95606ec402a0a1c511fe003873fa6af630bda59bac77fac8b4318ebc", size = 394519, upload-time = "2025-08-27T12:15:57.238Z" },
    { url = "https://files.pythonhosted.org/packages/b3/28/be120586874ef906aa5aeeae95ae8df4184bc757e5b6bd1c729ccff45ed5/rpds_py-0.27.1-pp311-pypy311_pp73-manylinux_2_17_ppc64le.manylinux2014_ppc64le.whl", hash = "sha256:93a2ed40de81bcff59aabebb626562d48332f3d028ca2036f1d23cbb52750be4", size = 523817, upload-time = "2025-08-27T12:15:59.237Z" },
    { url = "https://files.pythonhosted.org/packages/a8/ef/70cc197bc11cfcde02a86f36ac1eed15c56667c2ebddbdb76a47e90306da/rpds_py-0.27.1-pp311-pypy311_pp73-manylinux_2_17_s390x.manylinux2014_s390x.whl", hash = "sha256:387ce8c44ae94e0ec50532d9cb0edce17311024c9794eb196b90e1058aadeb66", size = 403240, upload-time = "2025-08-27T12:16:00.923Z" },
    { url = "https://files.pythonhosted.org/packages/cf/35/46936cca449f7f518f2f4996e0e8344db4b57e2081e752441154089d2a5f/rpds_py-0.27.1-pp311-pypy311_pp73-manylinux_2_17_x86_64.manylinux2014_x86_64.whl", hash = "sha256:aaf94f812c95b5e60ebaf8bfb1898a7d7cb9c1af5744d4a67fa47796e0465d4e", size = 385194, upload-time = "2025-08-27T12:16:02.802Z" },
    { url = "https://files.pythonhosted.org/packages/e1/62/29c0d3e5125c3270b51415af7cbff1ec587379c84f55a5761cc9efa8cd06/rpds_py-0.27.1-pp311-pypy311_pp73-manylinux_2_31_riscv64.whl", hash = "sha256:4848ca84d6ded9b58e474dfdbad4b8bfb450344c0551ddc8d958bf4b36aa837c", size = 402086, upload-time = "2025-08-27T12:16:04.806Z" },
    { url = "https://files.pythonhosted.org/packages/8f/66/03e1087679227785474466fdd04157fb793b3b76e3fcf01cbf4c693c1949/rpds_py-0.27.1-pp311-pypy311_pp73-manylinux_2_5_i686.manylinux1_i686.whl", hash = "sha256:2bde09cbcf2248b73c7c323be49b280180ff39fadcfe04e7b6f54a678d02a7cf", size = 419272, upload-time = "2025-08-27T12:16:06.471Z" },
    { url = "https://files.pythonhosted.org/packages/6a/24/e3e72d265121e00b063aef3e3501e5b2473cf1b23511d56e529531acf01e/rpds_py-0.27.1-pp311-pypy311_pp73-musllinux_1_2_aarch64.whl", hash = "sha256:94c44ee01fd21c9058f124d2d4f0c9dc7634bec93cd4b38eefc385dabe71acbf", size = 560003, upload-time = "2025-08-27T12:16:08.06Z" },
    { url = "https://files.pythonhosted.org/packages/26/ca/f5a344c534214cc2d41118c0699fffbdc2c1bc7046f2a2b9609765ab9c92/rpds_py-0.27.1-pp311-pypy311_pp73-musllinux_1_2_i686.whl", hash = "sha256:df8b74962e35c9249425d90144e721eed198e6555a0e22a563d29fe4486b51f6", size = 590482, upload-time = "2025-08-27T12:16:10.137Z" },
    { url = "https://files.pythonhosted.org/packages/ce/08/4349bdd5c64d9d193c360aa9db89adeee6f6682ab8825dca0a3f535f434f/rpds_py-0.27.1-pp311-pypy311_pp73-musllinux_1_2_x86_64.whl", hash = "sha256:dc23e6820e3b40847e2f4a7726462ba0cf53089512abe9ee16318c366494c17a", size = 556523, upload-time = "2025-08-27T12:16:12.188Z" },
]

[[package]]
name = "rsa"
version = "4.9.1"
source = { registry = "https://pypi.org/simple" }
dependencies = [
    { name = "pyasn1" },
]
sdist = { url = "https://files.pythonhosted.org/packages/da/8a/22b7beea3ee0d44b1916c0c1cb0ee3af23b700b6da9f04991899d0c555d4/rsa-4.9.1.tar.gz", hash = "sha256:e7bdbfdb5497da4c07dfd35530e1a902659db6ff241e39d9953cad06ebd0ae75", size = 29034, upload-time = "2025-04-16T09:51:18.218Z" }
wheels = [
    { url = "https://files.pythonhosted.org/packages/64/8d/0133e4eb4beed9e425d9a98ed6e081a55d195481b7632472be1af08d2f6b/rsa-4.9.1-py3-none-any.whl", hash = "sha256:68635866661c6836b8d39430f97a996acbd61bfa49406748ea243539fe239762", size = 34696, upload-time = "2025-04-16T09:51:17.142Z" },
]

[[package]]
name = "ruff"
version = "0.12.0"
source = { registry = "https://pypi.org/simple" }
sdist = { url = "https://files.pythonhosted.org/packages/24/90/5255432602c0b196a0da6720f6f76b93eb50baef46d3c9b0025e2f9acbf3/ruff-0.12.0.tar.gz", hash = "sha256:4d047db3662418d4a848a3fdbfaf17488b34b62f527ed6f10cb8afd78135bc5c", size = 4376101, upload-time = "2025-06-17T15:19:26.217Z" }
wheels = [
    { url = "https://files.pythonhosted.org/packages/e6/fd/b46bb20e14b11ff49dbc74c61de352e0dc07fb650189513631f6fb5fc69f/ruff-0.12.0-py3-none-linux_armv6l.whl", hash = "sha256:5652a9ecdb308a1754d96a68827755f28d5dfb416b06f60fd9e13f26191a8848", size = 10311554, upload-time = "2025-06-17T15:18:45.792Z" },
    { url = "https://files.pythonhosted.org/packages/e7/d3/021dde5a988fa3e25d2468d1dadeea0ae89dc4bc67d0140c6e68818a12a1/ruff-0.12.0-py3-none-macosx_10_12_x86_64.whl", hash = "sha256:05ed0c914fabc602fc1f3b42c53aa219e5736cb030cdd85640c32dbc73da74a6", size = 11118435, upload-time = "2025-06-17T15:18:49.064Z" },
    { url = "https://files.pythonhosted.org/packages/07/a2/01a5acf495265c667686ec418f19fd5c32bcc326d4c79ac28824aecd6a32/ruff-0.12.0-py3-none-macosx_11_0_arm64.whl", hash = "sha256:07a7aa9b69ac3fcfda3c507916d5d1bca10821fe3797d46bad10f2c6de1edda0", size = 10466010, upload-time = "2025-06-17T15:18:51.341Z" },
    { url = "https://files.pythonhosted.org/packages/4c/57/7caf31dd947d72e7aa06c60ecb19c135cad871a0a8a251723088132ce801/ruff-0.12.0-py3-none-manylinux_2_17_aarch64.manylinux2014_aarch64.whl", hash = "sha256:e7731c3eec50af71597243bace7ec6104616ca56dda2b99c89935fe926bdcd48", size = 10661366, upload-time = "2025-06-17T15:18:53.29Z" },
    { url = "https://files.pythonhosted.org/packages/e9/ba/aa393b972a782b4bc9ea121e0e358a18981980856190d7d2b6187f63e03a/ruff-0.12.0-py3-none-manylinux_2_17_armv7l.manylinux2014_armv7l.whl", hash = "sha256:952d0630eae628250ab1c70a7fffb641b03e6b4a2d3f3ec6c1d19b4ab6c6c807", size = 10173492, upload-time = "2025-06-17T15:18:55.262Z" },
    { url = "https://files.pythonhosted.org/packages/d7/50/9349ee777614bc3062fc6b038503a59b2034d09dd259daf8192f56c06720/ruff-0.12.0-py3-none-manylinux_2_17_i686.manylinux2014_i686.whl", hash = "sha256:c021f04ea06966b02614d442e94071781c424ab8e02ec7af2f037b4c1e01cc82", size = 11761739, upload-time = "2025-06-17T15:18:58.906Z" },
    { url = "https://files.pythonhosted.org/packages/04/8f/ad459de67c70ec112e2ba7206841c8f4eb340a03ee6a5cabc159fe558b8e/ruff-0.12.0-py3-none-manylinux_2_17_ppc64.manylinux2014_ppc64.whl", hash = "sha256:7d235618283718ee2fe14db07f954f9b2423700919dc688eacf3f8797a11315c", size = 12537098, upload-time = "2025-06-17T15:19:01.316Z" },
    { url = "https://files.pythonhosted.org/packages/ed/50/15ad9c80ebd3c4819f5bd8883e57329f538704ed57bac680d95cb6627527/ruff-0.12.0-py3-none-manylinux_2_17_ppc64le.manylinux2014_ppc64le.whl", hash = "sha256:0c0758038f81beec8cc52ca22de9685b8ae7f7cc18c013ec2050012862cc9165", size = 12154122, upload-time = "2025-06-17T15:19:03.727Z" },
    { url = "https://files.pythonhosted.org/packages/76/e6/79b91e41bc8cc3e78ee95c87093c6cacfa275c786e53c9b11b9358026b3d/ruff-0.12.0-py3-none-manylinux_2_17_s390x.manylinux2014_s390x.whl", hash = "sha256:139b3d28027987b78fc8d6cfb61165447bdf3740e650b7c480744873688808c2", size = 11363374, upload-time = "2025-06-17T15:19:05.875Z" },
    { url = "https://files.pythonhosted.org/packages/db/c3/82b292ff8a561850934549aa9dc39e2c4e783ab3c21debe55a495ddf7827/ruff-0.12.0-py3-none-manylinux_2_17_x86_64.manylinux2014_x86_64.whl", hash = "sha256:68853e8517b17bba004152aebd9dd77d5213e503a5f2789395b25f26acac0da4", size = 11587647, upload-time = "2025-06-17T15:19:08.246Z" },
    { url = "https://files.pythonhosted.org/packages/2b/42/d5760d742669f285909de1bbf50289baccb647b53e99b8a3b4f7ce1b2001/ruff-0.12.0-py3-none-musllinux_1_2_aarch64.whl", hash = "sha256:3a9512af224b9ac4757f7010843771da6b2b0935a9e5e76bb407caa901a1a514", size = 10527284, upload-time = "2025-06-17T15:19:10.37Z" },
    { url = "https://files.pythonhosted.org/packages/19/f6/fcee9935f25a8a8bba4adbae62495c39ef281256693962c2159e8b284c5f/ruff-0.12.0-py3-none-musllinux_1_2_armv7l.whl", hash = "sha256:b08df3d96db798e5beb488d4df03011874aff919a97dcc2dd8539bb2be5d6a88", size = 10158609, upload-time = "2025-06-17T15:19:12.286Z" },
    { url = "https://files.pythonhosted.org/packages/37/fb/057febf0eea07b9384787bfe197e8b3384aa05faa0d6bd844b94ceb29945/ruff-0.12.0-py3-none-musllinux_1_2_i686.whl", hash = "sha256:6a315992297a7435a66259073681bb0d8647a826b7a6de45c6934b2ca3a9ed51", size = 11141462, upload-time = "2025-06-17T15:19:15.195Z" },
    { url = "https://files.pythonhosted.org/packages/10/7c/1be8571011585914b9d23c95b15d07eec2d2303e94a03df58294bc9274d4/ruff-0.12.0-py3-none-musllinux_1_2_x86_64.whl", hash = "sha256:1e55e44e770e061f55a7dbc6e9aed47feea07731d809a3710feda2262d2d4d8a", size = 11641616, upload-time = "2025-06-17T15:19:17.6Z" },
    { url = "https://files.pythonhosted.org/packages/6a/ef/b960ab4818f90ff59e571d03c3f992828d4683561095e80f9ef31f3d58b7/ruff-0.12.0-py3-none-win32.whl", hash = "sha256:7162a4c816f8d1555eb195c46ae0bd819834d2a3f18f98cc63819a7b46f474fb", size = 10525289, upload-time = "2025-06-17T15:19:19.688Z" },
    { url = "https://files.pythonhosted.org/packages/34/93/8b16034d493ef958a500f17cda3496c63a537ce9d5a6479feec9558f1695/ruff-0.12.0-py3-none-win_amd64.whl", hash = "sha256:d00b7a157b8fb6d3827b49d3324da34a1e3f93492c1f97b08e222ad7e9b291e0", size = 11598311, upload-time = "2025-06-17T15:19:21.785Z" },
    { url = "https://files.pythonhosted.org/packages/d0/33/4d3e79e4a84533d6cd526bfb42c020a23256ae5e4265d858bd1287831f7d/ruff-0.12.0-py3-none-win_arm64.whl", hash = "sha256:8cd24580405ad8c1cc64d61725bca091d6b6da7eb3d36f72cc605467069d7e8b", size = 10724946, upload-time = "2025-06-17T15:19:23.952Z" },
]

[[package]]
name = "shellingham"
version = "1.5.4"
source = { registry = "https://pypi.org/simple" }
sdist = { url = "https://files.pythonhosted.org/packages/58/15/8b3609fd3830ef7b27b655beb4b4e9c62313a4e8da8c676e142cc210d58e/shellingham-1.5.4.tar.gz", hash = "sha256:8dbca0739d487e5bd35ab3ca4b36e11c4078f3a234bfce294b0a0291363404de", size = 10310, upload-time = "2023-10-24T04:13:40.426Z" }
wheels = [
    { url = "https://files.pythonhosted.org/packages/e0/f9/0595336914c5619e5f28a1fb793285925a8cd4b432c9da0a987836c7f822/shellingham-1.5.4-py2.py3-none-any.whl", hash = "sha256:7ecfff8f2fd72616f7481040475a65b2bf8af90a56c89140852d1120324e8686", size = 9755, upload-time = "2023-10-24T04:13:38.866Z" },
]

[[package]]
name = "six"
version = "1.17.0"
source = { registry = "https://pypi.org/simple" }
sdist = { url = "https://files.pythonhosted.org/packages/94/e7/b2c673351809dca68a0e064b6af791aa332cf192da575fd474ed7d6f16a2/six-1.17.0.tar.gz", hash = "sha256:ff70335d468e7eb6ec65b95b99d3a2836546063f63acc5171de367e834932a81", size = 34031, upload-time = "2024-12-04T17:35:28.174Z" }
wheels = [
    { url = "https://files.pythonhosted.org/packages/b7/ce/149a00dd41f10bc29e5921b496af8b574d8413afcd5e30dfa0ed46c2cc5e/six-1.17.0-py2.py3-none-any.whl", hash = "sha256:4721f391ed90541fddacab5acf947aa0d3dc7d27b2e1e8eda2be8970586c3274", size = 11050, upload-time = "2024-12-04T17:35:26.475Z" },
]

[[package]]
name = "smmap"
version = "5.0.2"
source = { registry = "https://pypi.org/simple" }
sdist = { url = "https://files.pythonhosted.org/packages/44/cd/a040c4b3119bbe532e5b0732286f805445375489fceaec1f48306068ee3b/smmap-5.0.2.tar.gz", hash = "sha256:26ea65a03958fa0c8a1c7e8c7a58fdc77221b8910f6be2131affade476898ad5", size = 22329, upload-time = "2025-01-02T07:14:40.909Z" }
wheels = [
    { url = "https://files.pythonhosted.org/packages/04/be/d09147ad1ec7934636ad912901c5fd7667e1c858e19d355237db0d0cd5e4/smmap-5.0.2-py3-none-any.whl", hash = "sha256:b30115f0def7d7531d22a0fb6502488d879e75b260a9db4d0819cfb25403af5e", size = 24303, upload-time = "2025-01-02T07:14:38.724Z" },
]

[[package]]
name = "sniffio"
version = "1.3.1"
source = { registry = "https://pypi.org/simple" }
sdist = { url = "https://files.pythonhosted.org/packages/a2/87/a6771e1546d97e7e041b6ae58d80074f81b7d5121207425c964ddf5cfdbd/sniffio-1.3.1.tar.gz", hash = "sha256:f4324edc670a0f49750a81b895f35c3adb843cca46f0530f79fc1babb23789dc", size = 20372, upload-time = "2024-02-25T23:20:04.057Z" }
wheels = [
    { url = "https://files.pythonhosted.org/packages/e9/44/75a9c9421471a6c4805dbf2356f7c181a29c1879239abab1ea2cc8f38b40/sniffio-1.3.1-py3-none-any.whl", hash = "sha256:2f6da418d1f1e0fddd844478f41680e794e6051915791a034ff65e5f100525a2", size = 10235, upload-time = "2024-02-25T23:20:01.196Z" },
]

[[package]]
name = "sse-starlette"
version = "3.0.2"
source = { registry = "https://pypi.org/simple" }
dependencies = [
    { name = "anyio" },
]
sdist = { url = "https://files.pythonhosted.org/packages/42/6f/22ed6e33f8a9e76ca0a412405f31abb844b779d52c5f96660766edcd737c/sse_starlette-3.0.2.tar.gz", hash = "sha256:ccd60b5765ebb3584d0de2d7a6e4f745672581de4f5005ab31c3a25d10b52b3a", size = 20985, upload-time = "2025-07-27T09:07:44.565Z" }
wheels = [
    { url = "https://files.pythonhosted.org/packages/ef/10/c78f463b4ef22eef8491f218f692be838282cd65480f6e423d7730dfd1fb/sse_starlette-3.0.2-py3-none-any.whl", hash = "sha256:16b7cbfddbcd4eaca11f7b586f3b8a080f1afe952c15813455b162edea619e5a", size = 11297, upload-time = "2025-07-27T09:07:43.268Z" },
]

[[package]]
name = "starlette"
version = "0.47.3"
source = { registry = "https://pypi.org/simple" }
dependencies = [
    { name = "anyio" },
    { name = "typing-extensions" },
]
sdist = { url = "https://files.pythonhosted.org/packages/15/b9/cc3017f9a9c9b6e27c5106cc10cc7904653c3eec0729793aec10479dd669/starlette-0.47.3.tar.gz", hash = "sha256:6bc94f839cc176c4858894f1f8908f0ab79dfec1a6b8402f6da9be26ebea52e9", size = 2584144, upload-time = "2025-08-24T13:36:42.122Z" }
wheels = [
    { url = "https://files.pythonhosted.org/packages/ce/fd/901cfa59aaa5b30a99e16876f11abe38b59a1a2c51ffb3d7142bb6089069/starlette-0.47.3-py3-none-any.whl", hash = "sha256:89c0778ca62a76b826101e7c709e70680a1699ca7da6b44d38eb0a7e61fe4b51", size = 72991, upload-time = "2025-08-24T13:36:40.887Z" },
]

[[package]]
name = "tiktoken"
version = "0.7.0"
source = { registry = "https://pypi.org/simple" }
dependencies = [
    { name = "regex" },
    { name = "requests" },
]
sdist = { url = "https://files.pythonhosted.org/packages/c4/4a/abaec53e93e3ef37224a4dd9e2fc6bb871e7a538c2b6b9d2a6397271daf4/tiktoken-0.7.0.tar.gz", hash = "sha256:1077266e949c24e0291f6c350433c6f0971365ece2b173a23bc3b9f9defef6b6", size = 33437, upload-time = "2024-05-13T18:03:28.793Z" }
wheels = [
    { url = "https://files.pythonhosted.org/packages/22/eb/57492b2568eea1d546da5cc1ae7559d924275280db80ba07e6f9b89a914b/tiktoken-0.7.0-cp311-cp311-macosx_10_9_x86_64.whl", hash = "sha256:10c7674f81e6e350fcbed7c09a65bca9356eaab27fb2dac65a1e440f2bcfe30f", size = 961468, upload-time = "2024-05-13T18:02:43.788Z" },
    { url = "https://files.pythonhosted.org/packages/30/ef/e07dbfcb2f85c84abaa1b035a9279575a8da0236305491dc22ae099327f7/tiktoken-0.7.0-cp311-cp311-macosx_11_0_arm64.whl", hash = "sha256:084cec29713bc9d4189a937f8a35dbdfa785bd1235a34c1124fe2323821ee93f", size = 907005, upload-time = "2024-05-13T18:02:45.327Z" },
    { url = "https://files.pythonhosted.org/packages/ea/9b/f36db825b1e9904c3a2646439cb9923fc1e09208e2e071c6d9dd64ead131/tiktoken-0.7.0-cp311-cp311-manylinux_2_17_aarch64.manylinux2014_aarch64.whl", hash = "sha256:811229fde1652fedcca7c6dfe76724d0908775b353556d8a71ed74d866f73f7b", size = 1049183, upload-time = "2024-05-13T18:02:46.574Z" },
    { url = "https://files.pythonhosted.org/packages/61/b4/b80d1fe33015e782074e96bbbf4108ccd283b8deea86fb43c15d18b7c351/tiktoken-0.7.0-cp311-cp311-manylinux_2_17_x86_64.manylinux2014_x86_64.whl", hash = "sha256:86b6e7dc2e7ad1b3757e8a24597415bafcfb454cebf9a33a01f2e6ba2e663992", size = 1080830, upload-time = "2024-05-13T18:02:48.444Z" },
    { url = "https://files.pythonhosted.org/packages/2a/40/c66ff3a21af6d62a7e0ff428d12002c4e0389f776d3ff96dcaa0bb354eee/tiktoken-0.7.0-cp311-cp311-musllinux_1_2_aarch64.whl", hash = "sha256:1063c5748be36344c7e18c7913c53e2cca116764c2080177e57d62c7ad4576d1", size = 1092967, upload-time = "2024-05-13T18:02:50.006Z" },
    { url = "https://files.pythonhosted.org/packages/2e/80/f4c9e255ff236e6a69ce44b927629cefc1b63d3a00e2d1c9ed540c9492d2/tiktoken-0.7.0-cp311-cp311-musllinux_1_2_x86_64.whl", hash = "sha256:20295d21419bfcca092644f7e2f2138ff947a6eb8cfc732c09cc7d76988d4a89", size = 1142682, upload-time = "2024-05-13T18:02:51.814Z" },
    { url = "https://files.pythonhosted.org/packages/b1/10/c04b4ff592a5f46b28ebf4c2353f735c02ae7f0ce1b165d00748ced6467e/tiktoken-0.7.0-cp311-cp311-win_amd64.whl", hash = "sha256:959d993749b083acc57a317cbc643fb85c014d055b2119b739487288f4e5d1cb", size = 799009, upload-time = "2024-05-13T18:02:53.057Z" },
    { url = "https://files.pythonhosted.org/packages/1d/46/4cdda4186ce900608f522da34acf442363346688c71b938a90a52d7b84cc/tiktoken-0.7.0-cp312-cp312-macosx_10_9_x86_64.whl", hash = "sha256:71c55d066388c55a9c00f61d2c456a6086673ab7dec22dd739c23f77195b1908", size = 960446, upload-time = "2024-05-13T18:02:54.409Z" },
    { url = "https://files.pythonhosted.org/packages/b6/30/09ced367d280072d7a3e21f34263dfbbf6378661e7a0f6414e7c18971083/tiktoken-0.7.0-cp312-cp312-macosx_11_0_arm64.whl", hash = "sha256:09ed925bccaa8043e34c519fbb2f99110bd07c6fd67714793c21ac298e449410", size = 906652, upload-time = "2024-05-13T18:02:56.25Z" },
    { url = "https://files.pythonhosted.org/packages/e6/7b/c949e4954441a879a67626963dff69096e3c774758b9f2bb0853f7b4e1e7/tiktoken-0.7.0-cp312-cp312-manylinux_2_17_aarch64.manylinux2014_aarch64.whl", hash = "sha256:03c6c40ff1db0f48a7b4d2dafeae73a5607aacb472fa11f125e7baf9dce73704", size = 1047904, upload-time = "2024-05-13T18:02:57.707Z" },
    { url = "https://files.pythonhosted.org/packages/50/81/1842a22f15586072280364c2ab1e40835adaf64e42fe80e52aff921ee021/tiktoken-0.7.0-cp312-cp312-manylinux_2_17_x86_64.manylinux2014_x86_64.whl", hash = "sha256:d20b5c6af30e621b4aca094ee61777a44118f52d886dbe4f02b70dfe05c15350", size = 1079836, upload-time = "2024-05-13T18:02:59.009Z" },
    { url = "https://files.pythonhosted.org/packages/6d/87/51a133a3d5307cf7ae3754249b0faaa91d3414b85c3d36f80b54d6817aa6/tiktoken-0.7.0-cp312-cp312-musllinux_1_2_aarch64.whl", hash = "sha256:d427614c3e074004efa2f2411e16c826f9df427d3c70a54725cae860f09e4bf4", size = 1092472, upload-time = "2024-05-13T18:03:00.597Z" },
    { url = "https://files.pythonhosted.org/packages/a5/1f/c93517dc6d3b2c9e988b8e24f87a8b2d4a4ab28920a3a3f3ea338397ae0c/tiktoken-0.7.0-cp312-cp312-musllinux_1_2_x86_64.whl", hash = "sha256:8c46d7af7b8c6987fac9b9f61041b452afe92eb087d29c9ce54951280f899a97", size = 1141881, upload-time = "2024-05-13T18:03:02.743Z" },
    { url = "https://files.pythonhosted.org/packages/bf/4b/48ca098cb580c099b5058bf62c4cb5e90ca6130fa43ef4df27088536245b/tiktoken-0.7.0-cp312-cp312-win_amd64.whl", hash = "sha256:0bc603c30b9e371e7c4c7935aba02af5994a909fc3c0fe66e7004070858d3f8f", size = 799281, upload-time = "2024-05-13T18:03:04.036Z" },
]

[[package]]
name = "tomli"
version = "2.2.1"
source = { registry = "https://pypi.org/simple" }
sdist = { url = "https://files.pythonhosted.org/packages/18/87/302344fed471e44a87289cf4967697d07e532f2421fdaf868a303cbae4ff/tomli-2.2.1.tar.gz", hash = "sha256:cd45e1dc79c835ce60f7404ec8119f2eb06d38b1deba146f07ced3bbc44505ff", size = 17175, upload-time = "2024-11-27T22:38:36.873Z" }
wheels = [
    { url = "https://files.pythonhosted.org/packages/43/ca/75707e6efa2b37c77dadb324ae7d9571cb424e61ea73fad7c56c2d14527f/tomli-2.2.1-cp311-cp311-macosx_10_9_x86_64.whl", hash = "sha256:678e4fa69e4575eb77d103de3df8a895e1591b48e740211bd1067378c69e8249", size = 131077, upload-time = "2024-11-27T22:37:54.956Z" },
    { url = "https://files.pythonhosted.org/packages/c7/16/51ae563a8615d472fdbffc43a3f3d46588c264ac4f024f63f01283becfbb/tomli-2.2.1-cp311-cp311-macosx_11_0_arm64.whl", hash = "sha256:023aa114dd824ade0100497eb2318602af309e5a55595f76b626d6d9f3b7b0a6", size = 123429, upload-time = "2024-11-27T22:37:56.698Z" },
    { url = "https://files.pythonhosted.org/packages/f1/dd/4f6cd1e7b160041db83c694abc78e100473c15d54620083dbd5aae7b990e/tomli-2.2.1-cp311-cp311-manylinux_2_17_aarch64.manylinux2014_aarch64.whl", hash = "sha256:ece47d672db52ac607a3d9599a9d48dcb2f2f735c6c2d1f34130085bb12b112a", size = 226067, upload-time = "2024-11-27T22:37:57.63Z" },
    { url = "https://files.pythonhosted.org/packages/a9/6b/c54ede5dc70d648cc6361eaf429304b02f2871a345bbdd51e993d6cdf550/tomli-2.2.1-cp311-cp311-manylinux_2_17_x86_64.manylinux2014_x86_64.whl", hash = "sha256:6972ca9c9cc9f0acaa56a8ca1ff51e7af152a9f87fb64623e31d5c83700080ee", size = 236030, upload-time = "2024-11-27T22:37:59.344Z" },
    { url = "https://files.pythonhosted.org/packages/1f/47/999514fa49cfaf7a92c805a86c3c43f4215621855d151b61c602abb38091/tomli-2.2.1-cp311-cp311-manylinux_2_5_i686.manylinux1_i686.manylinux_2_17_i686.manylinux2014_i686.whl", hash = "sha256:c954d2250168d28797dd4e3ac5cf812a406cd5a92674ee4c8f123c889786aa8e", size = 240898, upload-time = "2024-11-27T22:38:00.429Z" },
    { url = "https://files.pythonhosted.org/packages/73/41/0a01279a7ae09ee1573b423318e7934674ce06eb33f50936655071d81a24/tomli-2.2.1-cp311-cp311-musllinux_1_2_aarch64.whl", hash = "sha256:8dd28b3e155b80f4d54beb40a441d366adcfe740969820caf156c019fb5c7ec4", size = 229894, upload-time = "2024-11-27T22:38:02.094Z" },
    { url = "https://files.pythonhosted.org/packages/55/18/5d8bc5b0a0362311ce4d18830a5d28943667599a60d20118074ea1b01bb7/tomli-2.2.1-cp311-cp311-musllinux_1_2_i686.whl", hash = "sha256:e59e304978767a54663af13c07b3d1af22ddee3bb2fb0618ca1593e4f593a106", size = 245319, upload-time = "2024-11-27T22:38:03.206Z" },
    { url = "https://files.pythonhosted.org/packages/92/a3/7ade0576d17f3cdf5ff44d61390d4b3febb8a9fc2b480c75c47ea048c646/tomli-2.2.1-cp311-cp311-musllinux_1_2_x86_64.whl", hash = "sha256:33580bccab0338d00994d7f16f4c4ec25b776af3ffaac1ed74e0b3fc95e885a8", size = 238273, upload-time = "2024-11-27T22:38:04.217Z" },
    { url = "https://files.pythonhosted.org/packages/72/6f/fa64ef058ac1446a1e51110c375339b3ec6be245af9d14c87c4a6412dd32/tomli-2.2.1-cp311-cp311-win32.whl", hash = "sha256:465af0e0875402f1d226519c9904f37254b3045fc5084697cefb9bdde1ff99ff", size = 98310, upload-time = "2024-11-27T22:38:05.908Z" },
    { url = "https://files.pythonhosted.org/packages/6a/1c/4a2dcde4a51b81be3530565e92eda625d94dafb46dbeb15069df4caffc34/tomli-2.2.1-cp311-cp311-win_amd64.whl", hash = "sha256:2d0f2fdd22b02c6d81637a3c95f8cd77f995846af7414c5c4b8d0545afa1bc4b", size = 108309, upload-time = "2024-11-27T22:38:06.812Z" },
    { url = "https://files.pythonhosted.org/packages/52/e1/f8af4c2fcde17500422858155aeb0d7e93477a0d59a98e56cbfe75070fd0/tomli-2.2.1-cp312-cp312-macosx_10_13_x86_64.whl", hash = "sha256:4a8f6e44de52d5e6c657c9fe83b562f5f4256d8ebbfe4ff922c495620a7f6cea", size = 132762, upload-time = "2024-11-27T22:38:07.731Z" },
    { url = "https://files.pythonhosted.org/packages/03/b8/152c68bb84fc00396b83e7bbddd5ec0bd3dd409db4195e2a9b3e398ad2e3/tomli-2.2.1-cp312-cp312-macosx_11_0_arm64.whl", hash = "sha256:8d57ca8095a641b8237d5b079147646153d22552f1c637fd3ba7f4b0b29167a8", size = 123453, upload-time = "2024-11-27T22:38:09.384Z" },
    { url = "https://files.pythonhosted.org/packages/c8/d6/fc9267af9166f79ac528ff7e8c55c8181ded34eb4b0e93daa767b8841573/tomli-2.2.1-cp312-cp312-manylinux_2_17_aarch64.manylinux2014_aarch64.whl", hash = "sha256:4e340144ad7ae1533cb897d406382b4b6fede8890a03738ff1683af800d54192", size = 233486, upload-time = "2024-11-27T22:38:10.329Z" },
    { url = "https://files.pythonhosted.org/packages/5c/51/51c3f2884d7bab89af25f678447ea7d297b53b5a3b5730a7cb2ef6069f07/tomli-2.2.1-cp312-cp312-manylinux_2_17_x86_64.manylinux2014_x86_64.whl", hash = "sha256:db2b95f9de79181805df90bedc5a5ab4c165e6ec3fe99f970d0e302f384ad222", size = 242349, upload-time = "2024-11-27T22:38:11.443Z" },
    { url = "https://files.pythonhosted.org/packages/ab/df/bfa89627d13a5cc22402e441e8a931ef2108403db390ff3345c05253935e/tomli-2.2.1-cp312-cp312-manylinux_2_5_i686.manylinux1_i686.manylinux_2_17_i686.manylinux2014_i686.whl", hash = "sha256:40741994320b232529c802f8bc86da4e1aa9f413db394617b9a256ae0f9a7f77", size = 252159, upload-time = "2024-11-27T22:38:13.099Z" },
    { url = "https://files.pythonhosted.org/packages/9e/6e/fa2b916dced65763a5168c6ccb91066f7639bdc88b48adda990db10c8c0b/tomli-2.2.1-cp312-cp312-musllinux_1_2_aarch64.whl", hash = "sha256:400e720fe168c0f8521520190686ef8ef033fb19fc493da09779e592861b78c6", size = 237243, upload-time = "2024-11-27T22:38:14.766Z" },
    { url = "https://files.pythonhosted.org/packages/b4/04/885d3b1f650e1153cbb93a6a9782c58a972b94ea4483ae4ac5cedd5e4a09/tomli-2.2.1-cp312-cp312-musllinux_1_2_i686.whl", hash = "sha256:02abe224de6ae62c19f090f68da4e27b10af2b93213d36cf44e6e1c5abd19fdd", size = 259645, upload-time = "2024-11-27T22:38:15.843Z" },
    { url = "https://files.pythonhosted.org/packages/9c/de/6b432d66e986e501586da298e28ebeefd3edc2c780f3ad73d22566034239/tomli-2.2.1-cp312-cp312-musllinux_1_2_x86_64.whl", hash = "sha256:b82ebccc8c8a36f2094e969560a1b836758481f3dc360ce9a3277c65f374285e", size = 244584, upload-time = "2024-11-27T22:38:17.645Z" },
    { url = "https://files.pythonhosted.org/packages/1c/9a/47c0449b98e6e7d1be6cbac02f93dd79003234ddc4aaab6ba07a9a7482e2/tomli-2.2.1-cp312-cp312-win32.whl", hash = "sha256:889f80ef92701b9dbb224e49ec87c645ce5df3fa2cc548664eb8a25e03127a98", size = 98875, upload-time = "2024-11-27T22:38:19.159Z" },
    { url = "https://files.pythonhosted.org/packages/ef/60/9b9638f081c6f1261e2688bd487625cd1e660d0a85bd469e91d8db969734/tomli-2.2.1-cp312-cp312-win_amd64.whl", hash = "sha256:7fc04e92e1d624a4a63c76474610238576942d6b8950a2d7f908a340494e67e4", size = 109418, upload-time = "2024-11-27T22:38:20.064Z" },
    { url = "https://files.pythonhosted.org/packages/6e/c2/61d3e0f47e2b74ef40a68b9e6ad5984f6241a942f7cd3bbfbdbd03861ea9/tomli-2.2.1-py3-none-any.whl", hash = "sha256:cb55c73c5f4408779d0cf3eef9f762b9c9f147a77de7b258bef0a5628adc85cc", size = 14257, upload-time = "2024-11-27T22:38:35.385Z" },
]

[[package]]
name = "tqdm"
version = "4.67.1"
source = { registry = "https://pypi.org/simple" }
dependencies = [
    { name = "colorama", marker = "sys_platform == 'win32'" },
]
sdist = { url = "https://files.pythonhosted.org/packages/a8/4b/29b4ef32e036bb34e4ab51796dd745cdba7ed47ad142a9f4a1eb8e0c744d/tqdm-4.67.1.tar.gz", hash = "sha256:f8aef9c52c08c13a65f30ea34f4e5aac3fd1a34959879d7e59e63027286627f2", size = 169737, upload-time = "2024-11-24T20:12:22.481Z" }
wheels = [
    { url = "https://files.pythonhosted.org/packages/d0/30/dc54f88dd4a2b5dc8a0279bdd7270e735851848b762aeb1c1184ed1f6b14/tqdm-4.67.1-py3-none-any.whl", hash = "sha256:26445eca388f82e72884e0d580d5464cd801a3ea01e63e5601bdff9ba6a48de2", size = 78540, upload-time = "2024-11-24T20:12:19.698Z" },
]

[[package]]
name = "tree-sitter"
version = "0.23.2"
source = { registry = "https://pypi.org/simple" }
sdist = { url = "https://files.pythonhosted.org/packages/0f/50/fd5fafa42b884f741b28d9e6fd366c3f34e15d2ed3aa9633b34e388379e2/tree-sitter-0.23.2.tar.gz", hash = "sha256:66bae8dd47f1fed7bdef816115146d3a41c39b5c482d7bad36d9ba1def088450", size = 166800, upload-time = "2024-10-24T15:31:02.238Z" }
wheels = [
    { url = "https://files.pythonhosted.org/packages/55/8d/2d4fb04408772be0919441d66f700673ce7cb76b9ab6682e226d740fb88d/tree_sitter-0.23.2-cp311-cp311-macosx_10_9_x86_64.whl", hash = "sha256:91fda41d4f8824335cc43c64e2c37d8089c8c563bd3900a512d2852d075af719", size = 139142, upload-time = "2024-10-24T15:30:12.627Z" },
    { url = "https://files.pythonhosted.org/packages/32/52/b8a44bfff7b0203256e5dbc8d3a372ee8896128b8ed7d3a89e1ef17b2065/tree_sitter-0.23.2-cp311-cp311-macosx_11_0_arm64.whl", hash = "sha256:92b2b489d5ce54b41f94c6f23fbaf592bd6e84dc2877048fd1cb060480fa53f7", size = 132198, upload-time = "2024-10-24T15:30:13.893Z" },
    { url = "https://files.pythonhosted.org/packages/5d/54/746f2ee5acf6191a4a0be7f5843329f0d713bfe5196f5fc6fe2ea69cb44c/tree_sitter-0.23.2-cp311-cp311-manylinux_2_17_aarch64.manylinux2014_aarch64.whl", hash = "sha256:64859bd4aa1567d0d6016a811b2b49c59d4a4427d096e3d8c84b2521455f62b7", size = 554303, upload-time = "2024-10-24T15:30:15.334Z" },
    { url = "https://files.pythonhosted.org/packages/2f/5a/3169d9933be813776a9b4b3f2e671d3d50fa27e589dee5578f6ecef7ff6d/tree_sitter-0.23.2-cp311-cp311-manylinux_2_17_x86_64.manylinux2014_x86_64.whl", hash = "sha256:614590611636044e071d3a0b748046d52676dbda3bc9fa431216231e11dd98f7", size = 567626, upload-time = "2024-10-24T15:30:17.12Z" },
    { url = "https://files.pythonhosted.org/packages/32/0d/23f363b3b0bc3fa0e7a4a294bf119957ac1ab02737d57815e1e8b7b3e196/tree_sitter-0.23.2-cp311-cp311-musllinux_1_2_aarch64.whl", hash = "sha256:08466953c78ae57be61057188fb88c89791b0a562856010228e0ccf60e2ac453", size = 559803, upload-time = "2024-10-24T15:30:18.921Z" },
    { url = "https://files.pythonhosted.org/packages/6f/b3/1ffba0f17a7ff2c9114d91a1ecc15e0748f217817797564d31fbb61d7458/tree_sitter-0.23.2-cp311-cp311-musllinux_1_2_x86_64.whl", hash = "sha256:8a33f03a562de91f7fd05eefcedd8994a06cd44c62f7aabace811ad82bc11cbd", size = 570987, upload-time = "2024-10-24T15:30:21.116Z" },
    { url = "https://files.pythonhosted.org/packages/59/4b/085bcb8a11ea18003aacc4dbc91c301d1536c5e2deedb95393e8ef26f1f7/tree_sitter-0.23.2-cp311-cp311-win_amd64.whl", hash = "sha256:03b70296b569ef64f7b92b42ca5da9bf86d81bee2afd480bea35092687f51dae", size = 117771, upload-time = "2024-10-24T15:30:22.38Z" },
    { url = "https://files.pythonhosted.org/packages/4b/e5/90adc4081f49ccb6bea89a800dc9b0dcc5b6953b0da423e8eff28f63fddf/tree_sitter-0.23.2-cp311-cp311-win_arm64.whl", hash = "sha256:7cb4bb953ea7c0b50eeafc4454783e030357179d2a93c3dd5ebed2da5588ddd0", size = 102555, upload-time = "2024-10-24T15:30:23.534Z" },
    { url = "https://files.pythonhosted.org/packages/07/a7/57e0fe87b49a78c670a7b4483f70e44c000c65c29b138001096b22e7dd87/tree_sitter-0.23.2-cp312-cp312-macosx_10_13_x86_64.whl", hash = "sha256:a014498b6a9e6003fae8c6eb72f5927d62da9dcb72b28b3ce8cd15c6ff6a6572", size = 139259, upload-time = "2024-10-24T15:30:24.941Z" },
    { url = "https://files.pythonhosted.org/packages/b4/b9/bc8513d818ffb54993a017a36c8739300bc5739a13677acf90b54995e7db/tree_sitter-0.23.2-cp312-cp312-macosx_11_0_arm64.whl", hash = "sha256:04f8699b131d4bcbe3805c37e4ef3d159ee9a82a0e700587625623999ba0ea53", size = 131951, upload-time = "2024-10-24T15:30:26.176Z" },
    { url = "https://files.pythonhosted.org/packages/d7/6a/eab01bb6b1ce3c9acf16d72922ffc29a904af485eb3e60baf3a3e04edd30/tree_sitter-0.23.2-cp312-cp312-manylinux_2_17_aarch64.manylinux2014_aarch64.whl", hash = "sha256:4471577df285059c71686ecb208bc50fb472099b38dcc8e849b0e86652891e87", size = 557952, upload-time = "2024-10-24T15:30:27.389Z" },
    { url = "https://files.pythonhosted.org/packages/bd/95/f2f73332623cf63200d57800f85273170bc5f99d28ea3f234afd5b0048df/tree_sitter-0.23.2-cp312-cp312-manylinux_2_17_x86_64.manylinux2014_x86_64.whl", hash = "sha256:f342c925290dd4e20ecd5787ef7ae8749981597ab364783a1eb73173efe65226", size = 571199, upload-time = "2024-10-24T15:30:28.879Z" },
    { url = "https://files.pythonhosted.org/packages/04/ac/bd6e6cfdd0421156e86f5c93848629af1c7323083077e1a95b27d32d5811/tree_sitter-0.23.2-cp312-cp312-musllinux_1_2_aarch64.whl", hash = "sha256:a4e9e53d07dd076bede72e4f7d3a0173d7b9ad6576572dd86da008a740a9bb22", size = 562129, upload-time = "2024-10-24T15:30:30.199Z" },
    { url = "https://files.pythonhosted.org/packages/7b/bd/8a9edcbcf8a76b0bf58e3b927ed291e3598e063d56667367762833cc8709/tree_sitter-0.23.2-cp312-cp312-musllinux_1_2_x86_64.whl", hash = "sha256:8caebe65bc358759dac2500d8f8feed3aed939c4ade9a684a1783fe07bc7d5db", size = 574307, upload-time = "2024-10-24T15:30:32.085Z" },
    { url = "https://files.pythonhosted.org/packages/0c/c2/3fb2c6c0ae2f59a7411dc6d3e7945e3cb6f34c8552688708acc8b2b13f83/tree_sitter-0.23.2-cp312-cp312-win_amd64.whl", hash = "sha256:fc5a72eb50d43485000dbbb309acb350467b7467e66dc747c6bb82ce63041582", size = 117858, upload-time = "2024-10-24T15:30:33.353Z" },
    { url = "https://files.pythonhosted.org/packages/e2/18/4ca2c0f4a0c802ebcb3a92264cc436f1d54b394fa24dfa76bf57cdeaca9e/tree_sitter-0.23.2-cp312-cp312-win_arm64.whl", hash = "sha256:a0320eb6c7993359c5f7b371d22719ccd273f440d41cf1bd65dac5e9587f2046", size = 102496, upload-time = "2024-10-24T15:30:34.782Z" },
]

[[package]]
name = "tree-sitter-c-sharp"
version = "0.23.1"
source = { registry = "https://pypi.org/simple" }
sdist = { url = "https://files.pythonhosted.org/packages/22/85/a61c782afbb706a47d990eaee6977e7c2bd013771c5bf5c81c617684f286/tree_sitter_c_sharp-0.23.1.tar.gz", hash = "sha256:322e2cfd3a547a840375276b2aea3335fa6458aeac082f6c60fec3f745c967eb", size = 1317728, upload-time = "2024-11-11T05:25:32.535Z" }
wheels = [
    { url = "https://files.pythonhosted.org/packages/58/04/f6c2df4c53a588ccd88d50851155945cff8cd887bd70c175e00aaade7edf/tree_sitter_c_sharp-0.23.1-cp39-abi3-macosx_10_9_x86_64.whl", hash = "sha256:2b612a6e5bd17bb7fa2aab4bb6fc1fba45c94f09cb034ab332e45603b86e32fd", size = 372235, upload-time = "2024-11-11T05:25:19.424Z" },
    { url = "https://files.pythonhosted.org/packages/99/10/1aa9486f1e28fc22810fa92cbdc54e1051e7f5536a5e5b5e9695f609b31e/tree_sitter_c_sharp-0.23.1-cp39-abi3-macosx_11_0_arm64.whl", hash = "sha256:1a8b98f62bc53efcd4d971151950c9b9cd5cbe3bacdb0cd69fdccac63350d83e", size = 419046, upload-time = "2024-11-11T05:25:20.679Z" },
    { url = "https://files.pythonhosted.org/packages/0f/21/13df29f8fcb9ba9f209b7b413a4764b673dfd58989a0dd67e9c7e19e9c2e/tree_sitter_c_sharp-0.23.1-cp39-abi3-manylinux_2_17_aarch64.manylinux2014_aarch64.whl", hash = "sha256:986e93d845a438ec3c4416401aa98e6a6f6631d644bbbc2e43fcb915c51d255d", size = 415999, upload-time = "2024-11-11T05:25:22.359Z" },
    { url = "https://files.pythonhosted.org/packages/ca/72/fc6846795bcdae2f8aa94cc8b1d1af33d634e08be63e294ff0d6794b1efc/tree_sitter_c_sharp-0.23.1-cp39-abi3-manylinux_2_5_x86_64.manylinux1_x86_64.manylinux_2_17_x86_64.manylinux2014_x86_64.whl", hash = "sha256:a8024e466b2f5611c6dc90321f232d8584893c7fb88b75e4a831992f877616d2", size = 402830, upload-time = "2024-11-11T05:25:24.198Z" },
    { url = "https://files.pythonhosted.org/packages/fe/3a/b6028c5890ce6653807d5fa88c72232c027c6ceb480dbeb3b186d60e5971/tree_sitter_c_sharp-0.23.1-cp39-abi3-musllinux_1_2_x86_64.whl", hash = "sha256:7f9bf876866835492281d336b9e1f9626ab668737f74e914c31d285261507da7", size = 397880, upload-time = "2024-11-11T05:25:25.937Z" },
    { url = "https://files.pythonhosted.org/packages/47/d2/4facaa34b40f8104d8751746d0e1cd2ddf0beb9f1404b736b97f372bd1f3/tree_sitter_c_sharp-0.23.1-cp39-abi3-win_amd64.whl", hash = "sha256:ae9a9e859e8f44e2b07578d44f9a220d3fa25b688966708af6aa55d42abeebb3", size = 377562, upload-time = "2024-11-11T05:25:27.539Z" },
    { url = "https://files.pythonhosted.org/packages/d8/88/3cf6bd9959d94d1fec1e6a9c530c5f08ff4115a474f62aedb5fedb0f7241/tree_sitter_c_sharp-0.23.1-cp39-abi3-win_arm64.whl", hash = "sha256:c81548347a93347be4f48cb63ec7d60ef4b0efa91313330e69641e49aa5a08c5", size = 375157, upload-time = "2024-11-11T05:25:30.839Z" },
]

[[package]]
name = "tree-sitter-embedded-template"
version = "0.25.0"
source = { registry = "https://pypi.org/simple" }
sdist = { url = "https://files.pythonhosted.org/packages/fd/a7/77729fefab8b1b5690cfc54328f2f629d1c076d16daf32c96ba39d3a3a3a/tree_sitter_embedded_template-0.25.0.tar.gz", hash = "sha256:7d72d5e8a1d1d501a7c90e841b51f1449a90cc240be050e4fb85c22dab991d50", size = 14114, upload-time = "2025-08-29T00:42:51.078Z" }
wheels = [
    { url = "https://files.pythonhosted.org/packages/1f/9d/3e3c8ee0c019d3bace728300a1ca807c03df39e66cc51e9a5e7c9d1e1909/tree_sitter_embedded_template-0.25.0-cp310-abi3-macosx_10_9_x86_64.whl", hash = "sha256:fa0d06467199aeb33fb3d6fa0665bf9b7d5a32621ffdaf37fd8249f8a8050649", size = 10266, upload-time = "2025-08-29T00:42:44.148Z" },
    { url = "https://files.pythonhosted.org/packages/e8/ab/6d4e43b736b2a895d13baea3791dc8ce7245bedf4677df9e7deb22e23a2a/tree_sitter_embedded_template-0.25.0-cp310-abi3-macosx_11_0_arm64.whl", hash = "sha256:fc7aacbc2985a5d7e7fe7334f44dffe24c38fb0a8295c4188a04cf21a3d64a73", size = 10650, upload-time = "2025-08-29T00:42:45.147Z" },
    { url = "https://files.pythonhosted.org/packages/9f/97/ea3d1ea4b320fe66e0468b9f6602966e544c9fe641882484f9105e50ee0c/tree_sitter_embedded_template-0.25.0-cp310-abi3-manylinux1_x86_64.manylinux_2_28_x86_64.manylinux_2_5_x86_64.whl", hash = "sha256:a7c88c3dd8b94b3c9efe8ae071ff6b1b936a27ac5f6e651845c3b9631fa4c1c2", size = 18268, upload-time = "2025-08-29T00:42:46.03Z" },
    { url = "https://files.pythonhosted.org/packages/64/40/0f42ca894a8f7c298cf336080046ccc14c10e8f4ea46d455f640193181b2/tree_sitter_embedded_template-0.25.0-cp310-abi3-manylinux2014_aarch64.manylinux_2_17_aarch64.manylinux_2_28_aarch64.whl", hash = "sha256:025f7ca84218dcd8455efc901bdbcc2689fb694f3a636c0448e322a23d4bc96b", size = 19068, upload-time = "2025-08-29T00:42:46.699Z" },
    { url = "https://files.pythonhosted.org/packages/d0/2a/0b720bcae7c2dd0a44889c09e800a2f8eb08c496dede9f2b97683506c4c3/tree_sitter_embedded_template-0.25.0-cp310-abi3-musllinux_1_2_aarch64.whl", hash = "sha256:b5dc1aef6ffa3fae621fe037d85dd98948b597afba20df29d779c426be813ee5", size = 18518, upload-time = "2025-08-29T00:42:47.694Z" },
    { url = "https://files.pythonhosted.org/packages/14/8a/d745071afa5e8bdf5b381cf84c4dc6be6c79dee6af8e0ff07476c3d8e4aa/tree_sitter_embedded_template-0.25.0-cp310-abi3-musllinux_1_2_x86_64.whl", hash = "sha256:d0a35cfe634c44981a516243bc039874580e02a2990669313730187ce83a5bc6", size = 18267, upload-time = "2025-08-29T00:42:48.635Z" },
    { url = "https://files.pythonhosted.org/packages/5d/74/728355e594fca140f793f234fdfec195366b6956b35754d00ea97ca18b21/tree_sitter_embedded_template-0.25.0-cp310-abi3-win_amd64.whl", hash = "sha256:3e05a4ac013d54505e75ae48e1a0e9db9aab19949fe15d9f4c7345b11a84a069", size = 13049, upload-time = "2025-08-29T00:42:49.589Z" },
    { url = "https://files.pythonhosted.org/packages/d8/de/afac475e694d0e626b0808f3c86339c349cd15c5163a6a16a53cc11cf892/tree_sitter_embedded_template-0.25.0-cp310-abi3-win_arm64.whl", hash = "sha256:2751d402179ac0e83f2065b249d8fe6df0718153f1636bcb6a02bde3e5730db9", size = 11978, upload-time = "2025-08-29T00:42:50.226Z" },
]

[[package]]
name = "tree-sitter-language-pack"
version = "0.8.0"
source = { registry = "https://pypi.org/simple" }
dependencies = [
    { name = "tree-sitter" },
    { name = "tree-sitter-c-sharp" },
    { name = "tree-sitter-embedded-template" },
    { name = "tree-sitter-yaml" },
]
sdist = { url = "https://files.pythonhosted.org/packages/93/b7/1272925d5cccd0c7a79df85fdc1a728a9cd9536adca10c473a86ea6a1022/tree_sitter_language_pack-0.8.0.tar.gz", hash = "sha256:49aafe322eb59ef4d4457577210fb20c18c5535b1a42b8e753aa699ed3bf9eed", size = 43693098, upload-time = "2025-06-08T13:19:05.653Z" }
wheels = [
    { url = "https://files.pythonhosted.org/packages/2e/44/f7d3c4c5e075de1b3ad9e7d006f2057d65d39d5a573d6ee72b1a7f3f6cd1/tree_sitter_language_pack-0.8.0-cp39-abi3-macosx_10_13_universal2.whl", hash = "sha256:7ab5dd0e4383bd0c845c153f65da62df035591fc79759a5f6efd5b27aaa551c5", size = 28609869, upload-time = "2025-06-08T13:18:54.966Z" },
    { url = "https://files.pythonhosted.org/packages/bf/24/86f32fae7eaaf829cfd0013f8173fb0f3e75f6e0a8bc58bd165c821e17de/tree_sitter_language_pack-0.8.0-cp39-abi3-manylinux2014_aarch64.whl", hash = "sha256:1757c04af8350ffdfd5509951fb7874dc1947604d6d9f16a2f88a0cd4fcc54cb", size = 17871704, upload-time = "2025-06-08T13:18:58.17Z" },
    { url = "https://files.pythonhosted.org/packages/00/7d/9356ecb8d5fcc16e39154821226d0dc3662393b9f46326f539e3e71dc384/tree_sitter_language_pack-0.8.0-cp39-abi3-manylinux2014_x86_64.whl", hash = "sha256:81aac45ddde6c7e9ac222d0157af03648b1382d4de3af321d1b913af96b796f0", size = 17729371, upload-time = "2025-06-08T13:19:00.421Z" },
    { url = "https://files.pythonhosted.org/packages/19/49/cfe141b0be9e08aeb9e20f3a182e58b7af12a28f46949403005e5483afc6/tree_sitter_language_pack-0.8.0-cp39-abi3-win_amd64.whl", hash = "sha256:e870a3cc067352b249393e887710dae4918c6454f7fd41e43108f3621a5f41f8", size = 14552212, upload-time = "2025-06-08T13:19:03.119Z" },
]

[[package]]
name = "tree-sitter-yaml"
version = "0.7.1"
source = { registry = "https://pypi.org/simple" }
sdist = { url = "https://files.pythonhosted.org/packages/0b/d0/97899f366e3d982ad92dd83faa2b1dd0060e5db99990e0d7f660902493f8/tree_sitter_yaml-0.7.1.tar.gz", hash = "sha256:2cea5f8d4ca4d10439bd7d9e458c61b330cb33cf7a92e4ef1d428e10e1ab7e2c", size = 91533, upload-time = "2025-05-22T13:34:57.257Z" }
wheels = [
    { url = "https://files.pythonhosted.org/packages/3f/7e/83a40de4315b8f9975d3fd562071bda8fa1dfc088b3359d048003f174fd0/tree_sitter_yaml-0.7.1-cp310-abi3-macosx_10_9_x86_64.whl", hash = "sha256:0256632914d6eb21819f21a85bab649505496ac01fac940eb08a410669346822", size = 43788, upload-time = "2025-05-22T13:34:49.261Z" },
    { url = "https://files.pythonhosted.org/packages/ca/05/760b38e31f9ca1e8667cf82a07119956dcb865728f7d777a22f5ddf296c6/tree_sitter_yaml-0.7.1-cp310-abi3-macosx_11_0_arm64.whl", hash = "sha256:bf9dd2649392e1f28a20f920f49acd9398cfb872876e338aa84562f8f868dc4d", size = 45001, upload-time = "2025-05-22T13:34:50.397Z" },
    { url = "https://files.pythonhosted.org/packages/88/e9/6d8d502eeb96fb363c1ac926ac456afc55019836fc675263fd23754dfdc6/tree_sitter_yaml-0.7.1-cp310-abi3-manylinux_2_17_aarch64.manylinux2014_aarch64.whl", hash = "sha256:94eb8fcb1ac8e43f7da47e63880b6f283524460153f08420a167c1721e42b08a", size = 93852, upload-time = "2025-05-22T13:34:51.728Z" },
    { url = "https://files.pythonhosted.org/packages/85/ef/b84bc6aaaa08022b4cc1d36212e837ce051306d50dd62993ffc21c9bf4ab/tree_sitter_yaml-0.7.1-cp310-abi3-manylinux_2_5_x86_64.manylinux1_x86_64.manylinux_2_17_x86_64.manylinux2014_x86_64.whl", hash = "sha256:30410089828ebdece9abf3aa16b2e172b84cf2fd90a2b7d8022f6ed8cde90ecb", size = 92125, upload-time = "2025-05-22T13:34:52.731Z" },
    { url = "https://files.pythonhosted.org/packages/16/0c/5caa26da012c93da1eadf66c6babb1b1e2e8dd4434668c7232739df87e46/tree_sitter_yaml-0.7.1-cp310-abi3-musllinux_1_2_x86_64.whl", hash = "sha256:219af34f4b35b5c16f25426cc3f90cf725fbba17c9592f78504086e67787be09", size = 90443, upload-time = "2025-05-22T13:34:53.626Z" },
    { url = "https://files.pythonhosted.org/packages/92/25/a14297ea2a575bc3c19fcf58a5983a926ad732c32af23a346d7fa0563d8d/tree_sitter_yaml-0.7.1-cp310-abi3-win_amd64.whl", hash = "sha256:550645223d68b7d6b4cfedf4972754724e64d369ec321fa33f57d3ca54cafc7c", size = 45517, upload-time = "2025-05-22T13:34:54.545Z" },
    { url = "https://files.pythonhosted.org/packages/62/fa/b25e688df5b4e024bc3627bc3f951524ef9c8b0756f0646411efa5063a10/tree_sitter_yaml-0.7.1-cp310-abi3-win_arm64.whl", hash = "sha256:298ade69ad61f76bb3e50ced809650ec30521a51aa2708166b176419ccb0a6ba", size = 43801, upload-time = "2025-05-22T13:34:55.471Z" },
]

[[package]]
name = "typer"
version = "0.17.3"
source = { registry = "https://pypi.org/simple" }
dependencies = [
    { name = "click" },
    { name = "rich" },
    { name = "shellingham" },
    { name = "typing-extensions" },
]
sdist = { url = "https://files.pythonhosted.org/packages/dd/82/f4bfed3bc18c6ebd6f828320811bbe4098f92a31adf4040bee59c4ae02ea/typer-0.17.3.tar.gz", hash = "sha256:0c600503d472bcf98d29914d4dcd67f80c24cc245395e2e00ba3603c9332e8ba", size = 103517, upload-time = "2025-08-30T12:35:24.05Z" }
wheels = [
    { url = "https://files.pythonhosted.org/packages/ca/e8/b3d537470e8404659a6335e7af868e90657efb73916ef31ddf3d8b9cb237/typer-0.17.3-py3-none-any.whl", hash = "sha256:643919a79182ab7ac7581056d93c6a2b865b026adf2872c4d02c72758e6f095b", size = 46494, upload-time = "2025-08-30T12:35:22.391Z" },
]

[[package]]
name = "types-aiobotocore-apigatewaymanagementapi"
version = "2.11.2"
source = { registry = "https://pypi.org/simple" }
dependencies = [
    { name = "typing-extensions", marker = "python_full_version < '3.12'" },
]
sdist = { url = "https://files.pythonhosted.org/packages/09/5e/f3182b699a437c12060e77e7720c58cac6888412c62c5d97f7b9381e1567/types-aiobotocore-apigatewaymanagementapi-2.11.2.tar.gz", hash = "sha256:660bf805f9f03236535a79e4bd2219c7b8c47180e0d3cf0fa3cc12dd8367b1c1", size = 13704, upload-time = "2024-02-03T01:21:05.335Z" }
wheels = [
    { url = "https://files.pythonhosted.org/packages/44/f6/70964708f20fd8d568a37affc36b4a5a8081c1ec1d25d941008b8a85720a/types_aiobotocore_apigatewaymanagementapi-2.11.2-py3-none-any.whl", hash = "sha256:ed32b4b99174b61337f39946d7597a91b5b8e3d95f261f9816687727a5215b8c", size = 17338, upload-time = "2024-02-03T01:21:03.171Z" },
]

[[package]]
name = "types-aiobotocore-bedrock-runtime"
version = "2.11.2"
source = { registry = "https://pypi.org/simple" }
dependencies = [
    { name = "typing-extensions", marker = "python_full_version < '3.12'" },
]
sdist = { url = "https://files.pythonhosted.org/packages/dc/96/cd576dcfa23368c46c8383e35d091d1a307d5dff1abc7d0265ede196265f/types-aiobotocore-bedrock-runtime-2.11.2.tar.gz", hash = "sha256:87ccdb5f5fbe714887a7f0b8a98f250116429c3d0bdf7234570463acb62d8d26", size = 13854, upload-time = "2024-02-03T01:15:57.53Z" }
wheels = [
    { url = "https://files.pythonhosted.org/packages/3b/ff/28807ae60910983acf2858c39a5dffce347c476e405b56a4bd2e63614d1f/types_aiobotocore_bedrock_runtime-2.11.2-py3-none-any.whl", hash = "sha256:926268552b488d0358a779defb42e69ee7dd169d0bf66b94477adb24d8c17ba9", size = 17580, upload-time = "2024-02-03T01:15:55.697Z" },
]

[[package]]
name = "types-aiobotocore-s3"
version = "2.11.2"
source = { registry = "https://pypi.org/simple" }
dependencies = [
    { name = "typing-extensions", marker = "python_full_version < '3.12'" },
]
sdist = { url = "https://files.pythonhosted.org/packages/99/90/9f0a8d16ddacafbb12f51e70d249c8802f08c56f0a8a0b1887ae9d686c03/types-aiobotocore-s3-2.11.2.tar.gz", hash = "sha256:9f6867e7aad4541b92e6a35ea7b8ee9d5e4b1995862dd06de0456448e460d36b", size = 75139, upload-time = "2024-02-03T01:28:29.388Z" }
wheels = [
    { url = "https://files.pythonhosted.org/packages/62/69/d1e19b2ac8b9b34929703fa7596b2fee5b064a832a02d1d51ffd97119a14/types_aiobotocore_s3-2.11.2-py3-none-any.whl", hash = "sha256:e4be40cadd777669f0ad05bf42e54a441825f5e30b18b12ad544602fa14dd85e", size = 83789, upload-time = "2024-02-03T01:28:27.356Z" },
]

[[package]]
name = "typing-extensions"
version = "4.15.0"
source = { registry = "https://pypi.org/simple" }
sdist = { url = "https://files.pythonhosted.org/packages/72/94/1a15dd82efb362ac84269196e94cf00f187f7ed21c242792a923cdb1c61f/typing_extensions-4.15.0.tar.gz", hash = "sha256:0cea48d173cc12fa28ecabc3b837ea3cf6f38c6d1136f85cbaaf598984861466", size = 109391, upload-time = "2025-08-25T13:49:26.313Z" }
wheels = [
    { url = "https://files.pythonhosted.org/packages/18/67/36e9267722cc04a6b9f15c7f3441c2363321a3ea07da7ae0c0707beb2a9c/typing_extensions-4.15.0-py3-none-any.whl", hash = "sha256:f0fa19c6845758ab08074a0cfa8b7aecb71c999ca73d62883bc25cc018c4e548", size = 44614, upload-time = "2025-08-25T13:49:24.86Z" },
]

[[package]]
name = "typing-inspection"
version = "0.4.1"
source = { registry = "https://pypi.org/simple" }
dependencies = [
    { name = "typing-extensions" },
]
sdist = { url = "https://files.pythonhosted.org/packages/f8/b1/0c11f5058406b3af7609f121aaa6b609744687f1d158b3c3a5bf4cc94238/typing_inspection-0.4.1.tar.gz", hash = "sha256:6ae134cc0203c33377d43188d4064e9b357dba58cff3185f22924610e70a9d28", size = 75726, upload-time = "2025-05-21T18:55:23.885Z" }
wheels = [
    { url = "https://files.pythonhosted.org/packages/17/69/cd203477f944c353c31bade965f880aa1061fd6bf05ded0726ca845b6ff7/typing_inspection-0.4.1-py3-none-any.whl", hash = "sha256:389055682238f53b04f7badcb49b989835495a96700ced5dab2d8feae4b26f51", size = 14552, upload-time = "2025-05-21T18:55:22.152Z" },
]

[[package]]
name = "urllib3"
version = "2.5.0"
source = { registry = "https://pypi.org/simple" }
sdist = { url = "https://files.pythonhosted.org/packages/15/22/9ee70a2574a4f4599c47dd506532914ce044817c7752a79b6a51286319bc/urllib3-2.5.0.tar.gz", hash = "sha256:3fc47733c7e419d4bc3f6b3dc2b4f890bb743906a30d56ba4a5bfa4bbff92760", size = 393185, upload-time = "2025-06-18T14:07:41.644Z" }
wheels = [
    { url = "https://files.pythonhosted.org/packages/a7/c2/fe1e52489ae3122415c51f387e221dd0773709bad6c6cdaa599e8a2c5185/urllib3-2.5.0-py3-none-any.whl", hash = "sha256:e6b01673c0fa6a13e374b50871808eb3bf7046c4b125b216f6bf1cc604cff0dc", size = 129795, upload-time = "2025-06-18T14:07:40.39Z" },
]

[[package]]
name = "uvicorn"
version = "0.35.0"
source = { registry = "https://pypi.org/simple" }
dependencies = [
    { name = "click" },
    { name = "h11" },
]
sdist = { url = "https://files.pythonhosted.org/packages/5e/42/e0e305207bb88c6b8d3061399c6a961ffe5fbb7e2aa63c9234df7259e9cd/uvicorn-0.35.0.tar.gz", hash = "sha256:bc662f087f7cf2ce11a1d7fd70b90c9f98ef2e2831556dd078d131b96cc94a01", size = 78473, upload-time = "2025-06-28T16:15:46.058Z" }
wheels = [
    { url = "https://files.pythonhosted.org/packages/d2/e2/dc81b1bd1dcfe91735810265e9d26bc8ec5da45b4c0f6237e286819194c3/uvicorn-0.35.0-py3-none-any.whl", hash = "sha256:197535216b25ff9b785e29a0b79199f55222193d47f820816e7da751e9bc8d4a", size = 66406, upload-time = "2025-06-28T16:15:44.816Z" },
]

[[package]]
name = "validators"
version = "0.34.0"
source = { registry = "https://pypi.org/simple" }
sdist = { url = "https://files.pythonhosted.org/packages/64/07/91582d69320f6f6daaf2d8072608a4ad8884683d4840e7e4f3a9dbdcc639/validators-0.34.0.tar.gz", hash = "sha256:647fe407b45af9a74d245b943b18e6a816acf4926974278f6dd617778e1e781f", size = 70955, upload-time = "2024-09-03T17:45:04.386Z" }
wheels = [
    { url = "https://files.pythonhosted.org/packages/6e/78/36828a4d857b25896f9774c875714ba4e9b3bc8a92d2debe3f4df3a83d4f/validators-0.34.0-py3-none-any.whl", hash = "sha256:c804b476e3e6d3786fa07a30073a4ef694e617805eb1946ceee3fe5a9b8b1321", size = 43536, upload-time = "2024-09-03T17:45:01.127Z" },
]

[[package]]
name = "virtualenv"
version = "20.34.0"
source = { registry = "https://pypi.org/simple" }
dependencies = [
    { name = "distlib" },
    { name = "filelock" },
    { name = "platformdirs" },
]
sdist = { url = "https://files.pythonhosted.org/packages/1c/14/37fcdba2808a6c615681cd216fecae00413c9dab44fb2e57805ecf3eaee3/virtualenv-20.34.0.tar.gz", hash = "sha256:44815b2c9dee7ed86e387b842a84f20b93f7f417f95886ca1996a72a4138eb1a", size = 6003808, upload-time = "2025-08-13T14:24:07.464Z" }
wheels = [
    { url = "https://files.pythonhosted.org/packages/76/06/04c8e804f813cf972e3262f3f8584c232de64f0cde9f703b46cf53a45090/virtualenv-20.34.0-py3-none-any.whl", hash = "sha256:341f5afa7eee943e4984a9207c025feedd768baff6753cd660c857ceb3e36026", size = 5983279, upload-time = "2025-08-13T14:24:05.111Z" },
]

[[package]]
name = "weaviate-client"
version = "4.16.10"
source = { registry = "https://pypi.org/simple" }
dependencies = [
    { name = "authlib" },
    { name = "deprecation" },
    { name = "grpcio" },
    { name = "httpx" },
    { name = "protobuf" },
    { name = "pydantic" },
    { name = "validators" },
]
sdist = { url = "https://files.pythonhosted.org/packages/f5/59/ff6d910425985e6ae19b17f9f9b1511aafb38cc2a146c9dbb01ffe3e3542/weaviate_client-4.16.10.tar.gz", hash = "sha256:c041e6ae5416b8db8ed53d961722f122b52516175da1d249601a87db327e9288", size = 770181, upload-time = "2025-09-15T15:21:45.091Z" }
wheels = [
    { url = "https://files.pythonhosted.org/packages/e8/d6/347df480ba767d241bbf08321da593207d7188028a064568ffaa6cbdd1c1/weaviate_client-4.16.10-py3-none-any.whl", hash = "sha256:a2009530951ca08dc071dd74e13052de9ccc3830e9e57a3f292656efa386d6de", size = 583768, upload-time = "2025-09-15T15:21:43.274Z" },
]

[[package]]
name = "websockets"
version = "15.0.1"
source = { registry = "https://pypi.org/simple" }
sdist = { url = "https://files.pythonhosted.org/packages/21/e6/26d09fab466b7ca9c7737474c52be4f76a40301b08362eb2dbc19dcc16c1/websockets-15.0.1.tar.gz", hash = "sha256:82544de02076bafba038ce055ee6412d68da13ab47f0c60cab827346de828dee", size = 177016, upload-time = "2025-03-05T20:03:41.606Z" }
wheels = [
    { url = "https://files.pythonhosted.org/packages/9f/32/18fcd5919c293a398db67443acd33fde142f283853076049824fc58e6f75/websockets-15.0.1-cp311-cp311-macosx_10_9_universal2.whl", hash = "sha256:823c248b690b2fd9303ba00c4f66cd5e2d8c3ba4aa968b2779be9532a4dad431", size = 175423, upload-time = "2025-03-05T20:01:56.276Z" },
    { url = "https://files.pythonhosted.org/packages/76/70/ba1ad96b07869275ef42e2ce21f07a5b0148936688c2baf7e4a1f60d5058/websockets-15.0.1-cp311-cp311-macosx_10_9_x86_64.whl", hash = "sha256:678999709e68425ae2593acf2e3ebcbcf2e69885a5ee78f9eb80e6e371f1bf57", size = 173082, upload-time = "2025-03-05T20:01:57.563Z" },
    { url = "https://files.pythonhosted.org/packages/86/f2/10b55821dd40eb696ce4704a87d57774696f9451108cff0d2824c97e0f97/websockets-15.0.1-cp311-cp311-macosx_11_0_arm64.whl", hash = "sha256:d50fd1ee42388dcfb2b3676132c78116490976f1300da28eb629272d5d93e905", size = 173330, upload-time = "2025-03-05T20:01:59.063Z" },
    { url = "https://files.pythonhosted.org/packages/a5/90/1c37ae8b8a113d3daf1065222b6af61cc44102da95388ac0018fcb7d93d9/websockets-15.0.1-cp311-cp311-manylinux_2_17_aarch64.manylinux2014_aarch64.whl", hash = "sha256:d99e5546bf73dbad5bf3547174cd6cb8ba7273062a23808ffea025ecb1cf8562", size = 182878, upload-time = "2025-03-05T20:02:00.305Z" },
    { url = "https://files.pythonhosted.org/packages/8e/8d/96e8e288b2a41dffafb78e8904ea7367ee4f891dafc2ab8d87e2124cb3d3/websockets-15.0.1-cp311-cp311-manylinux_2_5_i686.manylinux1_i686.manylinux_2_17_i686.manylinux2014_i686.whl", hash = "sha256:66dd88c918e3287efc22409d426c8f729688d89a0c587c88971a0faa2c2f3792", size = 181883, upload-time = "2025-03-05T20:02:03.148Z" },
    { url = "https://files.pythonhosted.org/packages/93/1f/5d6dbf551766308f6f50f8baf8e9860be6182911e8106da7a7f73785f4c4/websockets-15.0.1-cp311-cp311-manylinux_2_5_x86_64.manylinux1_x86_64.manylinux_2_17_x86_64.manylinux2014_x86_64.whl", hash = "sha256:8dd8327c795b3e3f219760fa603dcae1dcc148172290a8ab15158cf85a953413", size = 182252, upload-time = "2025-03-05T20:02:05.29Z" },
    { url = "https://files.pythonhosted.org/packages/d4/78/2d4fed9123e6620cbf1706c0de8a1632e1a28e7774d94346d7de1bba2ca3/websockets-15.0.1-cp311-cp311-musllinux_1_2_aarch64.whl", hash = "sha256:8fdc51055e6ff4adeb88d58a11042ec9a5eae317a0a53d12c062c8a8865909e8", size = 182521, upload-time = "2025-03-05T20:02:07.458Z" },
    { url = "https://files.pythonhosted.org/packages/e7/3b/66d4c1b444dd1a9823c4a81f50231b921bab54eee2f69e70319b4e21f1ca/websockets-15.0.1-cp311-cp311-musllinux_1_2_i686.whl", hash = "sha256:693f0192126df6c2327cce3baa7c06f2a117575e32ab2308f7f8216c29d9e2e3", size = 181958, upload-time = "2025-03-05T20:02:09.842Z" },
    { url = "https://files.pythonhosted.org/packages/08/ff/e9eed2ee5fed6f76fdd6032ca5cd38c57ca9661430bb3d5fb2872dc8703c/websockets-15.0.1-cp311-cp311-musllinux_1_2_x86_64.whl", hash = "sha256:54479983bd5fb469c38f2f5c7e3a24f9a4e70594cd68cd1fa6b9340dadaff7cf", size = 181918, upload-time = "2025-03-05T20:02:11.968Z" },
    { url = "https://files.pythonhosted.org/packages/d8/75/994634a49b7e12532be6a42103597b71098fd25900f7437d6055ed39930a/websockets-15.0.1-cp311-cp311-win32.whl", hash = "sha256:16b6c1b3e57799b9d38427dda63edcbe4926352c47cf88588c0be4ace18dac85", size = 176388, upload-time = "2025-03-05T20:02:13.32Z" },
    { url = "https://files.pythonhosted.org/packages/98/93/e36c73f78400a65f5e236cd376713c34182e6663f6889cd45a4a04d8f203/websockets-15.0.1-cp311-cp311-win_amd64.whl", hash = "sha256:27ccee0071a0e75d22cb35849b1db43f2ecd3e161041ac1ee9d2352ddf72f065", size = 176828, upload-time = "2025-03-05T20:02:14.585Z" },
    { url = "https://files.pythonhosted.org/packages/51/6b/4545a0d843594f5d0771e86463606a3988b5a09ca5123136f8a76580dd63/websockets-15.0.1-cp312-cp312-macosx_10_13_universal2.whl", hash = "sha256:3e90baa811a5d73f3ca0bcbf32064d663ed81318ab225ee4f427ad4e26e5aff3", size = 175437, upload-time = "2025-03-05T20:02:16.706Z" },
    { url = "https://files.pythonhosted.org/packages/f4/71/809a0f5f6a06522af902e0f2ea2757f71ead94610010cf570ab5c98e99ed/websockets-15.0.1-cp312-cp312-macosx_10_13_x86_64.whl", hash = "sha256:592f1a9fe869c778694f0aa806ba0374e97648ab57936f092fd9d87f8bc03665", size = 173096, upload-time = "2025-03-05T20:02:18.832Z" },
    { url = "https://files.pythonhosted.org/packages/3d/69/1a681dd6f02180916f116894181eab8b2e25b31e484c5d0eae637ec01f7c/websockets-15.0.1-cp312-cp312-macosx_11_0_arm64.whl", hash = "sha256:0701bc3cfcb9164d04a14b149fd74be7347a530ad3bbf15ab2c678a2cd3dd9a2", size = 173332, upload-time = "2025-03-05T20:02:20.187Z" },
    { url = "https://files.pythonhosted.org/packages/a6/02/0073b3952f5bce97eafbb35757f8d0d54812b6174ed8dd952aa08429bcc3/websockets-15.0.1-cp312-cp312-manylinux_2_17_aarch64.manylinux2014_aarch64.whl", hash = "sha256:e8b56bdcdb4505c8078cb6c7157d9811a85790f2f2b3632c7d1462ab5783d215", size = 183152, upload-time = "2025-03-05T20:02:22.286Z" },
    { url = "https://files.pythonhosted.org/packages/74/45/c205c8480eafd114b428284840da0b1be9ffd0e4f87338dc95dc6ff961a1/websockets-15.0.1-cp312-cp312-manylinux_2_5_i686.manylinux1_i686.manylinux_2_17_i686.manylinux2014_i686.whl", hash = "sha256:0af68c55afbd5f07986df82831c7bff04846928ea8d1fd7f30052638788bc9b5", size = 182096, upload-time = "2025-03-05T20:02:24.368Z" },
    { url = "https://files.pythonhosted.org/packages/14/8f/aa61f528fba38578ec553c145857a181384c72b98156f858ca5c8e82d9d3/websockets-15.0.1-cp312-cp312-manylinux_2_5_x86_64.manylinux1_x86_64.manylinux_2_17_x86_64.manylinux2014_x86_64.whl", hash = "sha256:64dee438fed052b52e4f98f76c5790513235efaa1ef7f3f2192c392cd7c91b65", size = 182523, upload-time = "2025-03-05T20:02:25.669Z" },
    { url = "https://files.pythonhosted.org/packages/ec/6d/0267396610add5bc0d0d3e77f546d4cd287200804fe02323797de77dbce9/websockets-15.0.1-cp312-cp312-musllinux_1_2_aarch64.whl", hash = "sha256:d5f6b181bb38171a8ad1d6aa58a67a6aa9d4b38d0f8c5f496b9e42561dfc62fe", size = 182790, upload-time = "2025-03-05T20:02:26.99Z" },
    { url = "https://files.pythonhosted.org/packages/02/05/c68c5adbf679cf610ae2f74a9b871ae84564462955d991178f95a1ddb7dd/websockets-15.0.1-cp312-cp312-musllinux_1_2_i686.whl", hash = "sha256:5d54b09eba2bada6011aea5375542a157637b91029687eb4fdb2dab11059c1b4", size = 182165, upload-time = "2025-03-05T20:02:30.291Z" },
    { url = "https://files.pythonhosted.org/packages/29/93/bb672df7b2f5faac89761cb5fa34f5cec45a4026c383a4b5761c6cea5c16/websockets-15.0.1-cp312-cp312-musllinux_1_2_x86_64.whl", hash = "sha256:3be571a8b5afed347da347bfcf27ba12b069d9d7f42cb8c7028b5e98bbb12597", size = 182160, upload-time = "2025-03-05T20:02:31.634Z" },
    { url = "https://files.pythonhosted.org/packages/ff/83/de1f7709376dc3ca9b7eeb4b9a07b4526b14876b6d372a4dc62312bebee0/websockets-15.0.1-cp312-cp312-win32.whl", hash = "sha256:c338ffa0520bdb12fbc527265235639fb76e7bc7faafbb93f6ba80d9c06578a9", size = 176395, upload-time = "2025-03-05T20:02:33.017Z" },
    { url = "https://files.pythonhosted.org/packages/7d/71/abf2ebc3bbfa40f391ce1428c7168fb20582d0ff57019b69ea20fa698043/websockets-15.0.1-cp312-cp312-win_amd64.whl", hash = "sha256:fcd5cf9e305d7b8338754470cf69cf81f420459dbae8a3b40cee57417f4614a7", size = 176841, upload-time = "2025-03-05T20:02:34.498Z" },
    { url = "https://files.pythonhosted.org/packages/fa/a8/5b41e0da817d64113292ab1f8247140aac61cbf6cfd085d6a0fa77f4984f/websockets-15.0.1-py3-none-any.whl", hash = "sha256:f7a866fbc1e97b5c617ee4116daaa09b722101d4a3c170c787450ba409f9736f", size = 169743, upload-time = "2025-03-05T20:03:39.41Z" },
]

[[package]]
name = "wrapt"
version = "1.17.3"
source = { registry = "https://pypi.org/simple" }
sdist = { url = "https://files.pythonhosted.org/packages/95/8f/aeb76c5b46e273670962298c23e7ddde79916cb74db802131d49a85e4b7d/wrapt-1.17.3.tar.gz", hash = "sha256:f66eb08feaa410fe4eebd17f2a2c8e2e46d3476e9f8c783daa8e09e0faa666d0", size = 55547, upload-time = "2025-08-12T05:53:21.714Z" }
wheels = [
    { url = "https://files.pythonhosted.org/packages/52/db/00e2a219213856074a213503fdac0511203dceefff26e1daa15250cc01a0/wrapt-1.17.3-cp311-cp311-macosx_10_9_universal2.whl", hash = "sha256:273a736c4645e63ac582c60a56b0acb529ef07f78e08dc6bfadf6a46b19c0da7", size = 53482, upload-time = "2025-08-12T05:51:45.79Z" },
    { url = "https://files.pythonhosted.org/packages/5e/30/ca3c4a5eba478408572096fe9ce36e6e915994dd26a4e9e98b4f729c06d9/wrapt-1.17.3-cp311-cp311-macosx_10_9_x86_64.whl", hash = "sha256:5531d911795e3f935a9c23eb1c8c03c211661a5060aab167065896bbf62a5f85", size = 38674, upload-time = "2025-08-12T05:51:34.629Z" },
    { url = "https://files.pythonhosted.org/packages/31/25/3e8cc2c46b5329c5957cec959cb76a10718e1a513309c31399a4dad07eb3/wrapt-1.17.3-cp311-cp311-macosx_11_0_arm64.whl", hash = "sha256:0610b46293c59a3adbae3dee552b648b984176f8562ee0dba099a56cfbe4df1f", size = 38959, upload-time = "2025-08-12T05:51:56.074Z" },
    { url = "https://files.pythonhosted.org/packages/5d/8f/a32a99fc03e4b37e31b57cb9cefc65050ea08147a8ce12f288616b05ef54/wrapt-1.17.3-cp311-cp311-manylinux1_x86_64.manylinux_2_28_x86_64.manylinux_2_5_x86_64.whl", hash = "sha256:b32888aad8b6e68f83a8fdccbf3165f5469702a7544472bdf41f582970ed3311", size = 82376, upload-time = "2025-08-12T05:52:32.134Z" },
    { url = "https://files.pythonhosted.org/packages/31/57/4930cb8d9d70d59c27ee1332a318c20291749b4fba31f113c2f8ac49a72e/wrapt-1.17.3-cp311-cp311-manylinux2014_aarch64.manylinux_2_17_aarch64.manylinux_2_28_aarch64.whl", hash = "sha256:8cccf4f81371f257440c88faed6b74f1053eef90807b77e31ca057b2db74edb1", size = 83604, upload-time = "2025-08-12T05:52:11.663Z" },
    { url = "https://files.pythonhosted.org/packages/a8/f3/1afd48de81d63dd66e01b263a6fbb86e1b5053b419b9b33d13e1f6d0f7d0/wrapt-1.17.3-cp311-cp311-musllinux_1_2_aarch64.whl", hash = "sha256:d8a210b158a34164de8bb68b0e7780041a903d7b00c87e906fb69928bf7890d5", size = 82782, upload-time = "2025-08-12T05:52:12.626Z" },
    { url = "https://files.pythonhosted.org/packages/1e/d7/4ad5327612173b144998232f98a85bb24b60c352afb73bc48e3e0d2bdc4e/wrapt-1.17.3-cp311-cp311-musllinux_1_2_x86_64.whl", hash = "sha256:79573c24a46ce11aab457b472efd8d125e5a51da2d1d24387666cd85f54c05b2", size = 82076, upload-time = "2025-08-12T05:52:33.168Z" },
    { url = "https://files.pythonhosted.org/packages/bb/59/e0adfc831674a65694f18ea6dc821f9fcb9ec82c2ce7e3d73a88ba2e8718/wrapt-1.17.3-cp311-cp311-win32.whl", hash = "sha256:c31eebe420a9a5d2887b13000b043ff6ca27c452a9a22fa71f35f118e8d4bf89", size = 36457, upload-time = "2025-08-12T05:53:03.936Z" },
    { url = "https://files.pythonhosted.org/packages/83/88/16b7231ba49861b6f75fc309b11012ede4d6b0a9c90969d9e0db8d991aeb/wrapt-1.17.3-cp311-cp311-win_amd64.whl", hash = "sha256:0b1831115c97f0663cb77aa27d381237e73ad4f721391a9bfb2fe8bc25fa6e77", size = 38745, upload-time = "2025-08-12T05:53:02.885Z" },
    { url = "https://files.pythonhosted.org/packages/9a/1e/c4d4f3398ec073012c51d1c8d87f715f56765444e1a4b11e5180577b7e6e/wrapt-1.17.3-cp311-cp311-win_arm64.whl", hash = "sha256:5a7b3c1ee8265eb4c8f1b7d29943f195c00673f5ab60c192eba2d4a7eae5f46a", size = 36806, upload-time = "2025-08-12T05:52:53.368Z" },
    { url = "https://files.pythonhosted.org/packages/9f/41/cad1aba93e752f1f9268c77270da3c469883d56e2798e7df6240dcb2287b/wrapt-1.17.3-cp312-cp312-macosx_10_13_universal2.whl", hash = "sha256:ab232e7fdb44cdfbf55fc3afa31bcdb0d8980b9b95c38b6405df2acb672af0e0", size = 53998, upload-time = "2025-08-12T05:51:47.138Z" },
    { url = "https://files.pythonhosted.org/packages/60/f8/096a7cc13097a1869fe44efe68dace40d2a16ecb853141394047f0780b96/wrapt-1.17.3-cp312-cp312-macosx_10_13_x86_64.whl", hash = "sha256:9baa544e6acc91130e926e8c802a17f3b16fbea0fd441b5a60f5cf2cc5c3deba", size = 39020, upload-time = "2025-08-12T05:51:35.906Z" },
    { url = "https://files.pythonhosted.org/packages/33/df/bdf864b8997aab4febb96a9ae5c124f700a5abd9b5e13d2a3214ec4be705/wrapt-1.17.3-cp312-cp312-macosx_11_0_arm64.whl", hash = "sha256:6b538e31eca1a7ea4605e44f81a48aa24c4632a277431a6ed3f328835901f4fd", size = 39098, upload-time = "2025-08-12T05:51:57.474Z" },
    { url = "https://files.pythonhosted.org/packages/9f/81/5d931d78d0eb732b95dc3ddaeeb71c8bb572fb01356e9133916cd729ecdd/wrapt-1.17.3-cp312-cp312-manylinux1_x86_64.manylinux_2_28_x86_64.manylinux_2_5_x86_64.whl", hash = "sha256:042ec3bb8f319c147b1301f2393bc19dba6e176b7da446853406d041c36c7828", size = 88036, upload-time = "2025-08-12T05:52:34.784Z" },
    { url = "https://files.pythonhosted.org/packages/ca/38/2e1785df03b3d72d34fc6252d91d9d12dc27a5c89caef3335a1bbb8908ca/wrapt-1.17.3-cp312-cp312-manylinux2014_aarch64.manylinux_2_17_aarch64.manylinux_2_28_aarch64.whl", hash = "sha256:3af60380ba0b7b5aeb329bc4e402acd25bd877e98b3727b0135cb5c2efdaefe9", size = 88156, upload-time = "2025-08-12T05:52:13.599Z" },
    { url = "https://files.pythonhosted.org/packages/b3/8b/48cdb60fe0603e34e05cffda0b2a4adab81fd43718e11111a4b0100fd7c1/wrapt-1.17.3-cp312-cp312-musllinux_1_2_aarch64.whl", hash = "sha256:0b02e424deef65c9f7326d8c19220a2c9040c51dc165cddb732f16198c168396", size = 87102, upload-time = "2025-08-12T05:52:14.56Z" },
    { url = "https://files.pythonhosted.org/packages/3c/51/d81abca783b58f40a154f1b2c56db1d2d9e0d04fa2d4224e357529f57a57/wrapt-1.17.3-cp312-cp312-musllinux_1_2_x86_64.whl", hash = "sha256:74afa28374a3c3a11b3b5e5fca0ae03bef8450d6aa3ab3a1e2c30e3a75d023dc", size = 87732, upload-time = "2025-08-12T05:52:36.165Z" },
    { url = "https://files.pythonhosted.org/packages/9e/b1/43b286ca1392a006d5336412d41663eeef1ad57485f3e52c767376ba7e5a/wrapt-1.17.3-cp312-cp312-win32.whl", hash = "sha256:4da9f45279fff3543c371d5ababc57a0384f70be244de7759c85a7f989cb4ebe", size = 36705, upload-time = "2025-08-12T05:53:07.123Z" },
    { url = "https://files.pythonhosted.org/packages/28/de/49493f962bd3c586ab4b88066e967aa2e0703d6ef2c43aa28cb83bf7b507/wrapt-1.17.3-cp312-cp312-win_amd64.whl", hash = "sha256:e71d5c6ebac14875668a1e90baf2ea0ef5b7ac7918355850c0908ae82bcb297c", size = 38877, upload-time = "2025-08-12T05:53:05.436Z" },
    { url = "https://files.pythonhosted.org/packages/f1/48/0f7102fe9cb1e8a5a77f80d4f0956d62d97034bbe88d33e94699f99d181d/wrapt-1.17.3-cp312-cp312-win_arm64.whl", hash = "sha256:604d076c55e2fdd4c1c03d06dc1a31b95130010517b5019db15365ec4a405fc6", size = 36885, upload-time = "2025-08-12T05:52:54.367Z" },
    { url = "https://files.pythonhosted.org/packages/1f/f6/a933bd70f98e9cf3e08167fc5cd7aaaca49147e48411c0bd5ae701bb2194/wrapt-1.17.3-py3-none-any.whl", hash = "sha256:7171ae35d2c33d326ac19dd8facb1e82e5fd04ef8c6c0e394d7af55a55051c22", size = 23591, upload-time = "2025-08-12T05:53:20.674Z" },
]

[[package]]
name = "xxhash"
version = "3.5.0"
source = { registry = "https://pypi.org/simple" }
sdist = { url = "https://files.pythonhosted.org/packages/00/5e/d6e5258d69df8b4ed8c83b6664f2b47d30d2dec551a29ad72a6c69eafd31/xxhash-3.5.0.tar.gz", hash = "sha256:84f2caddf951c9cbf8dc2e22a89d4ccf5d86391ac6418fe81e3c67d0cf60b45f", size = 84241, upload-time = "2024-08-17T09:20:38.972Z" }
wheels = [
    { url = "https://files.pythonhosted.org/packages/b8/c7/afed0f131fbda960ff15eee7f304fa0eeb2d58770fade99897984852ef23/xxhash-3.5.0-cp311-cp311-macosx_10_9_x86_64.whl", hash = "sha256:02c2e816896dc6f85922ced60097bcf6f008dedfc5073dcba32f9c8dd786f3c1", size = 31969, upload-time = "2024-08-17T09:18:00.852Z" },
    { url = "https://files.pythonhosted.org/packages/8c/0c/7c3bc6d87e5235672fcc2fb42fd5ad79fe1033925f71bf549ee068c7d1ca/xxhash-3.5.0-cp311-cp311-macosx_11_0_arm64.whl", hash = "sha256:6027dcd885e21581e46d3c7f682cfb2b870942feeed58a21c29583512c3f09f8", size = 30800, upload-time = "2024-08-17T09:18:01.863Z" },
    { url = "https://files.pythonhosted.org/packages/04/9e/01067981d98069eec1c20201f8c145367698e9056f8bc295346e4ea32dd1/xxhash-3.5.0-cp311-cp311-manylinux_2_17_aarch64.manylinux2014_aarch64.whl", hash = "sha256:1308fa542bbdbf2fa85e9e66b1077eea3a88bef38ee8a06270b4298a7a62a166", size = 221566, upload-time = "2024-08-17T09:18:03.461Z" },
    { url = "https://files.pythonhosted.org/packages/d4/09/d4996de4059c3ce5342b6e1e6a77c9d6c91acce31f6ed979891872dd162b/xxhash-3.5.0-cp311-cp311-manylinux_2_17_ppc64le.manylinux2014_ppc64le.whl", hash = "sha256:c28b2fdcee797e1c1961cd3bcd3d545cab22ad202c846235197935e1df2f8ef7", size = 201214, upload-time = "2024-08-17T09:18:05.616Z" },
    { url = "https://files.pythonhosted.org/packages/62/f5/6d2dc9f8d55a7ce0f5e7bfef916e67536f01b85d32a9fbf137d4cadbee38/xxhash-3.5.0-cp311-cp311-manylinux_2_17_s390x.manylinux2014_s390x.whl", hash = "sha256:924361811732ddad75ff23e90efd9ccfda4f664132feecb90895bade6a1b4623", size = 429433, upload-time = "2024-08-17T09:18:06.957Z" },
    { url = "https://files.pythonhosted.org/packages/d9/72/9256303f10e41ab004799a4aa74b80b3c5977d6383ae4550548b24bd1971/xxhash-3.5.0-cp311-cp311-manylinux_2_17_x86_64.manylinux2014_x86_64.whl", hash = "sha256:89997aa1c4b6a5b1e5b588979d1da048a3c6f15e55c11d117a56b75c84531f5a", size = 194822, upload-time = "2024-08-17T09:18:08.331Z" },
    { url = "https://files.pythonhosted.org/packages/34/92/1a3a29acd08248a34b0e6a94f4e0ed9b8379a4ff471f1668e4dce7bdbaa8/xxhash-3.5.0-cp311-cp311-manylinux_2_5_i686.manylinux1_i686.manylinux_2_17_i686.manylinux2014_i686.whl", hash = "sha256:685c4f4e8c59837de103344eb1c8a3851f670309eb5c361f746805c5471b8c88", size = 208538, upload-time = "2024-08-17T09:18:10.332Z" },
    { url = "https://files.pythonhosted.org/packages/53/ad/7fa1a109663366de42f724a1cdb8e796a260dbac45047bce153bc1e18abf/xxhash-3.5.0-cp311-cp311-musllinux_1_2_aarch64.whl", hash = "sha256:dbd2ecfbfee70bc1a4acb7461fa6af7748ec2ab08ac0fa298f281c51518f982c", size = 216953, upload-time = "2024-08-17T09:18:11.707Z" },
    { url = "https://files.pythonhosted.org/packages/35/02/137300e24203bf2b2a49b48ce898ecce6fd01789c0fcd9c686c0a002d129/xxhash-3.5.0-cp311-cp311-musllinux_1_2_i686.whl", hash = "sha256:25b5a51dc3dfb20a10833c8eee25903fd2e14059e9afcd329c9da20609a307b2", size = 203594, upload-time = "2024-08-17T09:18:13.799Z" },
    { url = "https://files.pythonhosted.org/packages/23/03/aeceb273933d7eee248c4322b98b8e971f06cc3880e5f7602c94e5578af5/xxhash-3.5.0-cp311-cp311-musllinux_1_2_ppc64le.whl", hash = "sha256:a8fb786fb754ef6ff8c120cb96629fb518f8eb5a61a16aac3a979a9dbd40a084", size = 210971, upload-time = "2024-08-17T09:18:15.824Z" },
    { url = "https://files.pythonhosted.org/packages/e3/64/ed82ec09489474cbb35c716b189ddc1521d8b3de12b1b5ab41ce7f70253c/xxhash-3.5.0-cp311-cp311-musllinux_1_2_s390x.whl", hash = "sha256:a905ad00ad1e1c34fe4e9d7c1d949ab09c6fa90c919860c1534ff479f40fd12d", size = 415050, upload-time = "2024-08-17T09:18:17.142Z" },
    { url = "https://files.pythonhosted.org/packages/71/43/6db4c02dcb488ad4e03bc86d70506c3d40a384ee73c9b5c93338eb1f3c23/xxhash-3.5.0-cp311-cp311-musllinux_1_2_x86_64.whl", hash = "sha256:963be41bcd49f53af6d795f65c0da9b4cc518c0dd9c47145c98f61cb464f4839", size = 192216, upload-time = "2024-08-17T09:18:18.779Z" },
    { url = "https://files.pythonhosted.org/packages/22/6d/db4abec29e7a567455344433d095fdb39c97db6955bb4a2c432e486b4d28/xxhash-3.5.0-cp311-cp311-win32.whl", hash = "sha256:109b436096d0a2dd039c355fa3414160ec4d843dfecc64a14077332a00aeb7da", size = 30120, upload-time = "2024-08-17T09:18:20.009Z" },
    { url = "https://files.pythonhosted.org/packages/52/1c/fa3b61c0cf03e1da4767213672efe186b1dfa4fc901a4a694fb184a513d1/xxhash-3.5.0-cp311-cp311-win_amd64.whl", hash = "sha256:b702f806693201ad6c0a05ddbbe4c8f359626d0b3305f766077d51388a6bac58", size = 30003, upload-time = "2024-08-17T09:18:21.052Z" },
    { url = "https://files.pythonhosted.org/packages/6b/8e/9e6fc572acf6e1cc7ccb01973c213f895cb8668a9d4c2b58a99350da14b7/xxhash-3.5.0-cp311-cp311-win_arm64.whl", hash = "sha256:c4dcb4120d0cc3cc448624147dba64e9021b278c63e34a38789b688fd0da9bf3", size = 26777, upload-time = "2024-08-17T09:18:22.809Z" },
    { url = "https://files.pythonhosted.org/packages/07/0e/1bfce2502c57d7e2e787600b31c83535af83746885aa1a5f153d8c8059d6/xxhash-3.5.0-cp312-cp312-macosx_10_9_x86_64.whl", hash = "sha256:14470ace8bd3b5d51318782cd94e6f94431974f16cb3b8dc15d52f3b69df8e00", size = 31969, upload-time = "2024-08-17T09:18:24.025Z" },
    { url = "https://files.pythonhosted.org/packages/3f/d6/8ca450d6fe5b71ce521b4e5db69622383d039e2b253e9b2f24f93265b52c/xxhash-3.5.0-cp312-cp312-macosx_11_0_arm64.whl", hash = "sha256:59aa1203de1cb96dbeab595ded0ad0c0056bb2245ae11fac11c0ceea861382b9", size = 30787, upload-time = "2024-08-17T09:18:25.318Z" },
    { url = "https://files.pythonhosted.org/packages/5b/84/de7c89bc6ef63d750159086a6ada6416cc4349eab23f76ab870407178b93/xxhash-3.5.0-cp312-cp312-manylinux_2_17_aarch64.manylinux2014_aarch64.whl", hash = "sha256:08424f6648526076e28fae6ea2806c0a7d504b9ef05ae61d196d571e5c879c84", size = 220959, upload-time = "2024-08-17T09:18:26.518Z" },
    { url = "https://files.pythonhosted.org/packages/fe/86/51258d3e8a8545ff26468c977101964c14d56a8a37f5835bc0082426c672/xxhash-3.5.0-cp312-cp312-manylinux_2_17_ppc64le.manylinux2014_ppc64le.whl", hash = "sha256:61a1ff00674879725b194695e17f23d3248998b843eb5e933007ca743310f793", size = 200006, upload-time = "2024-08-17T09:18:27.905Z" },
    { url = "https://files.pythonhosted.org/packages/02/0a/96973bd325412feccf23cf3680fd2246aebf4b789122f938d5557c54a6b2/xxhash-3.5.0-cp312-cp312-manylinux_2_17_s390x.manylinux2014_s390x.whl", hash = "sha256:f2f2c61bee5844d41c3eb015ac652a0229e901074951ae48581d58bfb2ba01be", size = 428326, upload-time = "2024-08-17T09:18:29.335Z" },
    { url = "https://files.pythonhosted.org/packages/11/a7/81dba5010f7e733de88af9555725146fc133be97ce36533867f4c7e75066/xxhash-3.5.0-cp312-cp312-manylinux_2_17_x86_64.manylinux2014_x86_64.whl", hash = "sha256:9d32a592cac88d18cc09a89172e1c32d7f2a6e516c3dfde1b9adb90ab5df54a6", size = 194380, upload-time = "2024-08-17T09:18:30.706Z" },
    { url = "https://files.pythonhosted.org/packages/fb/7d/f29006ab398a173f4501c0e4977ba288f1c621d878ec217b4ff516810c04/xxhash-3.5.0-cp312-cp312-manylinux_2_5_i686.manylinux1_i686.manylinux_2_17_i686.manylinux2014_i686.whl", hash = "sha256:70dabf941dede727cca579e8c205e61121afc9b28516752fd65724be1355cc90", size = 207934, upload-time = "2024-08-17T09:18:32.133Z" },
    { url = "https://files.pythonhosted.org/packages/8a/6e/6e88b8f24612510e73d4d70d9b0c7dff62a2e78451b9f0d042a5462c8d03/xxhash-3.5.0-cp312-cp312-musllinux_1_2_aarch64.whl", hash = "sha256:e5d0ddaca65ecca9c10dcf01730165fd858533d0be84c75c327487c37a906a27", size = 216301, upload-time = "2024-08-17T09:18:33.474Z" },
    { url = "https://files.pythonhosted.org/packages/af/51/7862f4fa4b75a25c3b4163c8a873f070532fe5f2d3f9b3fc869c8337a398/xxhash-3.5.0-cp312-cp312-musllinux_1_2_i686.whl", hash = "sha256:3e5b5e16c5a480fe5f59f56c30abdeba09ffd75da8d13f6b9b6fd224d0b4d0a2", size = 203351, upload-time = "2024-08-17T09:18:34.889Z" },
    { url = "https://files.pythonhosted.org/packages/22/61/8d6a40f288f791cf79ed5bb113159abf0c81d6efb86e734334f698eb4c59/xxhash-3.5.0-cp312-cp312-musllinux_1_2_ppc64le.whl", hash = "sha256:149b7914451eb154b3dfaa721315117ea1dac2cc55a01bfbd4df7c68c5dd683d", size = 210294, upload-time = "2024-08-17T09:18:36.355Z" },
    { url = "https://files.pythonhosted.org/packages/17/02/215c4698955762d45a8158117190261b2dbefe9ae7e5b906768c09d8bc74/xxhash-3.5.0-cp312-cp312-musllinux_1_2_s390x.whl", hash = "sha256:eade977f5c96c677035ff39c56ac74d851b1cca7d607ab3d8f23c6b859379cab", size = 414674, upload-time = "2024-08-17T09:18:38.536Z" },
    { url = "https://files.pythonhosted.org/packages/31/5c/b7a8db8a3237cff3d535261325d95de509f6a8ae439a5a7a4ffcff478189/xxhash-3.5.0-cp312-cp312-musllinux_1_2_x86_64.whl", hash = "sha256:fa9f547bd98f5553d03160967866a71056a60960be00356a15ecc44efb40ba8e", size = 192022, upload-time = "2024-08-17T09:18:40.138Z" },
    { url = "https://files.pythonhosted.org/packages/78/e3/dd76659b2811b3fd06892a8beb850e1996b63e9235af5a86ea348f053e9e/xxhash-3.5.0-cp312-cp312-win32.whl", hash = "sha256:f7b58d1fd3551b8c80a971199543379be1cee3d0d409e1f6d8b01c1a2eebf1f8", size = 30170, upload-time = "2024-08-17T09:18:42.163Z" },
    { url = "https://files.pythonhosted.org/packages/d9/6b/1c443fe6cfeb4ad1dcf231cdec96eb94fb43d6498b4469ed8b51f8b59a37/xxhash-3.5.0-cp312-cp312-win_amd64.whl", hash = "sha256:fa0cafd3a2af231b4e113fba24a65d7922af91aeb23774a8b78228e6cd785e3e", size = 30040, upload-time = "2024-08-17T09:18:43.699Z" },
    { url = "https://files.pythonhosted.org/packages/0f/eb/04405305f290173acc0350eba6d2f1a794b57925df0398861a20fbafa415/xxhash-3.5.0-cp312-cp312-win_arm64.whl", hash = "sha256:586886c7e89cb9828bcd8a5686b12e161368e0064d040e225e72607b43858ba2", size = 26796, upload-time = "2024-08-17T09:18:45.29Z" },
]

[[package]]
name = "yarl"
version = "1.20.1"
source = { registry = "https://pypi.org/simple" }
dependencies = [
    { name = "idna" },
    { name = "multidict" },
    { name = "propcache" },
]
sdist = { url = "https://files.pythonhosted.org/packages/3c/fb/efaa23fa4e45537b827620f04cf8f3cd658b76642205162e072703a5b963/yarl-1.20.1.tar.gz", hash = "sha256:d017a4997ee50c91fd5466cef416231bb82177b93b029906cefc542ce14c35ac", size = 186428, upload-time = "2025-06-10T00:46:09.923Z" }
wheels = [
    { url = "https://files.pythonhosted.org/packages/b1/18/893b50efc2350e47a874c5c2d67e55a0ea5df91186b2a6f5ac52eff887cd/yarl-1.20.1-cp311-cp311-macosx_10_9_universal2.whl", hash = "sha256:47ee6188fea634bdfaeb2cc420f5b3b17332e6225ce88149a17c413c77ff269e", size = 133833, upload-time = "2025-06-10T00:43:07.393Z" },
    { url = "https://files.pythonhosted.org/packages/89/ed/b8773448030e6fc47fa797f099ab9eab151a43a25717f9ac043844ad5ea3/yarl-1.20.1-cp311-cp311-macosx_10_9_x86_64.whl", hash = "sha256:d0f6500f69e8402d513e5eedb77a4e1818691e8f45e6b687147963514d84b44b", size = 91070, upload-time = "2025-06-10T00:43:09.538Z" },
    { url = "https://files.pythonhosted.org/packages/e3/e3/409bd17b1e42619bf69f60e4f031ce1ccb29bd7380117a55529e76933464/yarl-1.20.1-cp311-cp311-macosx_11_0_arm64.whl", hash = "sha256:7a8900a42fcdaad568de58887c7b2f602962356908eedb7628eaf6021a6e435b", size = 89818, upload-time = "2025-06-10T00:43:11.575Z" },
    { url = "https://files.pythonhosted.org/packages/f8/77/64d8431a4d77c856eb2d82aa3de2ad6741365245a29b3a9543cd598ed8c5/yarl-1.20.1-cp311-cp311-manylinux_2_17_aarch64.manylinux2014_aarch64.whl", hash = "sha256:bad6d131fda8ef508b36be3ece16d0902e80b88ea7200f030a0f6c11d9e508d4", size = 347003, upload-time = "2025-06-10T00:43:14.088Z" },
    { url = "https://files.pythonhosted.org/packages/8d/d2/0c7e4def093dcef0bd9fa22d4d24b023788b0a33b8d0088b51aa51e21e99/yarl-1.20.1-cp311-cp311-manylinux_2_17_armv7l.manylinux2014_armv7l.manylinux_2_31_armv7l.whl", hash = "sha256:df018d92fe22aaebb679a7f89fe0c0f368ec497e3dda6cb81a567610f04501f1", size = 336537, upload-time = "2025-06-10T00:43:16.431Z" },
    { url = "https://files.pythonhosted.org/packages/f0/f3/fc514f4b2cf02cb59d10cbfe228691d25929ce8f72a38db07d3febc3f706/yarl-1.20.1-cp311-cp311-manylinux_2_17_ppc64le.manylinux2014_ppc64le.whl", hash = "sha256:8f969afbb0a9b63c18d0feecf0db09d164b7a44a053e78a7d05f5df163e43833", size = 362358, upload-time = "2025-06-10T00:43:18.704Z" },
    { url = "https://files.pythonhosted.org/packages/ea/6d/a313ac8d8391381ff9006ac05f1d4331cee3b1efaa833a53d12253733255/yarl-1.20.1-cp311-cp311-manylinux_2_17_s390x.manylinux2014_s390x.whl", hash = "sha256:812303eb4aa98e302886ccda58d6b099e3576b1b9276161469c25803a8db277d", size = 357362, upload-time = "2025-06-10T00:43:20.888Z" },
    { url = "https://files.pythonhosted.org/packages/00/70/8f78a95d6935a70263d46caa3dd18e1f223cf2f2ff2037baa01a22bc5b22/yarl-1.20.1-cp311-cp311-manylinux_2_17_x86_64.manylinux2014_x86_64.whl", hash = "sha256:98c4a7d166635147924aa0bf9bfe8d8abad6fffa6102de9c99ea04a1376f91e8", size = 348979, upload-time = "2025-06-10T00:43:23.169Z" },
    { url = "https://files.pythonhosted.org/packages/cb/05/42773027968968f4f15143553970ee36ead27038d627f457cc44bbbeecf3/yarl-1.20.1-cp311-cp311-manylinux_2_5_i686.manylinux1_i686.manylinux_2_17_i686.manylinux2014_i686.whl", hash = "sha256:12e768f966538e81e6e7550f9086a6236b16e26cd964cf4df35349970f3551cf", size = 337274, upload-time = "2025-06-10T00:43:27.111Z" },
    { url = "https://files.pythonhosted.org/packages/05/be/665634aa196954156741ea591d2f946f1b78ceee8bb8f28488bf28c0dd62/yarl-1.20.1-cp311-cp311-musllinux_1_2_aarch64.whl", hash = "sha256:fe41919b9d899661c5c28a8b4b0acf704510b88f27f0934ac7a7bebdd8938d5e", size = 363294, upload-time = "2025-06-10T00:43:28.96Z" },
    { url = "https://files.pythonhosted.org/packages/eb/90/73448401d36fa4e210ece5579895731f190d5119c4b66b43b52182e88cd5/yarl-1.20.1-cp311-cp311-musllinux_1_2_armv7l.whl", hash = "sha256:8601bc010d1d7780592f3fc1bdc6c72e2b6466ea34569778422943e1a1f3c389", size = 358169, upload-time = "2025-06-10T00:43:30.701Z" },
    { url = "https://files.pythonhosted.org/packages/c3/b0/fce922d46dc1eb43c811f1889f7daa6001b27a4005587e94878570300881/yarl-1.20.1-cp311-cp311-musllinux_1_2_i686.whl", hash = "sha256:daadbdc1f2a9033a2399c42646fbd46da7992e868a5fe9513860122d7fe7a73f", size = 362776, upload-time = "2025-06-10T00:43:32.51Z" },
    { url = "https://files.pythonhosted.org/packages/f1/0d/b172628fce039dae8977fd22caeff3eeebffd52e86060413f5673767c427/yarl-1.20.1-cp311-cp311-musllinux_1_2_ppc64le.whl", hash = "sha256:03aa1e041727cb438ca762628109ef1333498b122e4c76dd858d186a37cec845", size = 381341, upload-time = "2025-06-10T00:43:34.543Z" },
    { url = "https://files.pythonhosted.org/packages/6b/9b/5b886d7671f4580209e855974fe1cecec409aa4a89ea58b8f0560dc529b1/yarl-1.20.1-cp311-cp311-musllinux_1_2_s390x.whl", hash = "sha256:642980ef5e0fa1de5fa96d905c7e00cb2c47cb468bfcac5a18c58e27dbf8d8d1", size = 379988, upload-time = "2025-06-10T00:43:36.489Z" },
    { url = "https://files.pythonhosted.org/packages/73/be/75ef5fd0fcd8f083a5d13f78fd3f009528132a1f2a1d7c925c39fa20aa79/yarl-1.20.1-cp311-cp311-musllinux_1_2_x86_64.whl", hash = "sha256:86971e2795584fe8c002356d3b97ef6c61862720eeff03db2a7c86b678d85b3e", size = 371113, upload-time = "2025-06-10T00:43:38.592Z" },
    { url = "https://files.pythonhosted.org/packages/50/4f/62faab3b479dfdcb741fe9e3f0323e2a7d5cd1ab2edc73221d57ad4834b2/yarl-1.20.1-cp311-cp311-win32.whl", hash = "sha256:597f40615b8d25812f14562699e287f0dcc035d25eb74da72cae043bb884d773", size = 81485, upload-time = "2025-06-10T00:43:41.038Z" },
    { url = "https://files.pythonhosted.org/packages/f0/09/d9c7942f8f05c32ec72cd5c8e041c8b29b5807328b68b4801ff2511d4d5e/yarl-1.20.1-cp311-cp311-win_amd64.whl", hash = "sha256:26ef53a9e726e61e9cd1cda6b478f17e350fb5800b4bd1cd9fe81c4d91cfeb2e", size = 86686, upload-time = "2025-06-10T00:43:42.692Z" },
    { url = "https://files.pythonhosted.org/packages/5f/9a/cb7fad7d73c69f296eda6815e4a2c7ed53fc70c2f136479a91c8e5fbdb6d/yarl-1.20.1-cp312-cp312-macosx_10_13_universal2.whl", hash = "sha256:bdcc4cd244e58593a4379fe60fdee5ac0331f8eb70320a24d591a3be197b94a9", size = 133667, upload-time = "2025-06-10T00:43:44.369Z" },
    { url = "https://files.pythonhosted.org/packages/67/38/688577a1cb1e656e3971fb66a3492501c5a5df56d99722e57c98249e5b8a/yarl-1.20.1-cp312-cp312-macosx_10_13_x86_64.whl", hash = "sha256:b29a2c385a5f5b9c7d9347e5812b6f7ab267193c62d282a540b4fc528c8a9d2a", size = 91025, upload-time = "2025-06-10T00:43:46.295Z" },
    { url = "https://files.pythonhosted.org/packages/50/ec/72991ae51febeb11a42813fc259f0d4c8e0507f2b74b5514618d8b640365/yarl-1.20.1-cp312-cp312-macosx_11_0_arm64.whl", hash = "sha256:1112ae8154186dfe2de4732197f59c05a83dc814849a5ced892b708033f40dc2", size = 89709, upload-time = "2025-06-10T00:43:48.22Z" },
    { url = "https://files.pythonhosted.org/packages/99/da/4d798025490e89426e9f976702e5f9482005c548c579bdae792a4c37769e/yarl-1.20.1-cp312-cp312-manylinux_2_17_aarch64.manylinux2014_aarch64.whl", hash = "sha256:90bbd29c4fe234233f7fa2b9b121fb63c321830e5d05b45153a2ca68f7d310ee", size = 352287, upload-time = "2025-06-10T00:43:49.924Z" },
    { url = "https://files.pythonhosted.org/packages/1a/26/54a15c6a567aac1c61b18aa0f4b8aa2e285a52d547d1be8bf48abe2b3991/yarl-1.20.1-cp312-cp312-manylinux_2_17_armv7l.manylinux2014_armv7l.manylinux_2_31_armv7l.whl", hash = "sha256:680e19c7ce3710ac4cd964e90dad99bf9b5029372ba0c7cbfcd55e54d90ea819", size = 345429, upload-time = "2025-06-10T00:43:51.7Z" },
    { url = "https://files.pythonhosted.org/packages/d6/95/9dcf2386cb875b234353b93ec43e40219e14900e046bf6ac118f94b1e353/yarl-1.20.1-cp312-cp312-manylinux_2_17_ppc64le.manylinux2014_ppc64le.whl", hash = "sha256:4a979218c1fdb4246a05efc2cc23859d47c89af463a90b99b7c56094daf25a16", size = 365429, upload-time = "2025-06-10T00:43:53.494Z" },
    { url = "https://files.pythonhosted.org/packages/91/b2/33a8750f6a4bc224242a635f5f2cff6d6ad5ba651f6edcccf721992c21a0/yarl-1.20.1-cp312-cp312-manylinux_2_17_s390x.manylinux2014_s390x.whl", hash = "sha256:255b468adf57b4a7b65d8aad5b5138dce6a0752c139965711bdcb81bc370e1b6", size = 363862, upload-time = "2025-06-10T00:43:55.766Z" },
    { url = "https://files.pythonhosted.org/packages/98/28/3ab7acc5b51f4434b181b0cee8f1f4b77a65919700a355fb3617f9488874/yarl-1.20.1-cp312-cp312-manylinux_2_17_x86_64.manylinux2014_x86_64.whl", hash = "sha256:a97d67108e79cfe22e2b430d80d7571ae57d19f17cda8bb967057ca8a7bf5bfd", size = 355616, upload-time = "2025-06-10T00:43:58.056Z" },
    { url = "https://files.pythonhosted.org/packages/36/a3/f666894aa947a371724ec7cd2e5daa78ee8a777b21509b4252dd7bd15e29/yarl-1.20.1-cp312-cp312-manylinux_2_5_i686.manylinux1_i686.manylinux_2_17_i686.manylinux2014_i686.whl", hash = "sha256:8570d998db4ddbfb9a590b185a0a33dbf8aafb831d07a5257b4ec9948df9cb0a", size = 339954, upload-time = "2025-06-10T00:43:59.773Z" },
    { url = "https://files.pythonhosted.org/packages/f1/81/5f466427e09773c04219d3450d7a1256138a010b6c9f0af2d48565e9ad13/yarl-1.20.1-cp312-cp312-musllinux_1_2_aarch64.whl", hash = "sha256:97c75596019baae7c71ccf1d8cc4738bc08134060d0adfcbe5642f778d1dca38", size = 365575, upload-time = "2025-06-10T00:44:02.051Z" },
    { url = "https://files.pythonhosted.org/packages/2e/e3/e4b0ad8403e97e6c9972dd587388940a032f030ebec196ab81a3b8e94d31/yarl-1.20.1-cp312-cp312-musllinux_1_2_armv7l.whl", hash = "sha256:1c48912653e63aef91ff988c5432832692ac5a1d8f0fb8a33091520b5bbe19ef", size = 365061, upload-time = "2025-06-10T00:44:04.196Z" },
    { url = "https://files.pythonhosted.org/packages/ac/99/b8a142e79eb86c926f9f06452eb13ecb1bb5713bd01dc0038faf5452e544/yarl-1.20.1-cp312-cp312-musllinux_1_2_i686.whl", hash = "sha256:4c3ae28f3ae1563c50f3d37f064ddb1511ecc1d5584e88c6b7c63cf7702a6d5f", size = 364142, upload-time = "2025-06-10T00:44:06.527Z" },
    { url = "https://files.pythonhosted.org/packages/34/f2/08ed34a4a506d82a1a3e5bab99ccd930a040f9b6449e9fd050320e45845c/yarl-1.20.1-cp312-cp312-musllinux_1_2_ppc64le.whl", hash = "sha256:c5e9642f27036283550f5f57dc6156c51084b458570b9d0d96100c8bebb186a8", size = 381894, upload-time = "2025-06-10T00:44:08.379Z" },
    { url = "https://files.pythonhosted.org/packages/92/f8/9a3fbf0968eac704f681726eff595dce9b49c8a25cd92bf83df209668285/yarl-1.20.1-cp312-cp312-musllinux_1_2_s390x.whl", hash = "sha256:2c26b0c49220d5799f7b22c6838409ee9bc58ee5c95361a4d7831f03cc225b5a", size = 383378, upload-time = "2025-06-10T00:44:10.51Z" },
    { url = "https://files.pythonhosted.org/packages/af/85/9363f77bdfa1e4d690957cd39d192c4cacd1c58965df0470a4905253b54f/yarl-1.20.1-cp312-cp312-musllinux_1_2_x86_64.whl", hash = "sha256:564ab3d517e3d01c408c67f2e5247aad4019dcf1969982aba3974b4093279004", size = 374069, upload-time = "2025-06-10T00:44:12.834Z" },
    { url = "https://files.pythonhosted.org/packages/35/99/9918c8739ba271dcd935400cff8b32e3cd319eaf02fcd023d5dcd487a7c8/yarl-1.20.1-cp312-cp312-win32.whl", hash = "sha256:daea0d313868da1cf2fac6b2d3a25c6e3a9e879483244be38c8e6a41f1d876a5", size = 81249, upload-time = "2025-06-10T00:44:14.731Z" },
    { url = "https://files.pythonhosted.org/packages/eb/83/5d9092950565481b413b31a23e75dd3418ff0a277d6e0abf3729d4d1ce25/yarl-1.20.1-cp312-cp312-win_amd64.whl", hash = "sha256:48ea7d7f9be0487339828a4de0360d7ce0efc06524a48e1810f945c45b813698", size = 86710, upload-time = "2025-06-10T00:44:16.716Z" },
    { url = "https://files.pythonhosted.org/packages/b4/2d/2345fce04cfd4bee161bf1e7d9cdc702e3e16109021035dbb24db654a622/yarl-1.20.1-py3-none-any.whl", hash = "sha256:83b8eb083fe4683c6115795d9fc1cfaf2cbbefb19b3a1cb68f6527460f483a77", size = 46542, upload-time = "2025-06-10T00:46:07.521Z" },
]<|MERGE_RESOLUTION|>--- conflicted
+++ resolved
@@ -364,11 +364,7 @@
 
 [[package]]
 name = "deputydev-core"
-<<<<<<< HEAD
-version = "8.0.4"
-=======
-version = "8.0.5"
->>>>>>> 48e7840c
+version = "8.0.6"
 source = { virtual = "." }
 dependencies = [
     { name = "aiobotocore" },
