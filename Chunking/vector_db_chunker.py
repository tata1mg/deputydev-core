--- conflicted
+++ resolved
@@ -150,12 +150,8 @@
 
 
 async def run_main():
-<<<<<<< HEAD
     # Auth token is wrong update it before running
-    auth_token = "eyJhbGciOiJIUzI1NiIsInR5cCI6IkpXVCJ9.eyJ0ZWFtX2lkIjoxLCJhZHZvY2FjeV9pZCI6Mn0.FzE9fn0MI__H_-H-zRiGqp0btNi7-3SAloU8RxUAtI0"
-=======
     auth_token = "eyJhbGciOiJIUzI1NiIsInR5cCI6IkpXVCJ9.FzE9fn0MI__H_-H-zRiGqp0btNi7-3SAloU8RxUAtI0"
->>>>>>> 88651591
     parser = argparse.ArgumentParser(description="Example script with arguments.")
     parser.add_argument("--repo_path", required=True, help="Repo Path")
     args = parser.parse_args()
