--- conflicted
+++ resolved
@@ -1,10 +1,6 @@
 [project]
 name = "deputydev-core"
-<<<<<<< HEAD
-version = "3.0.1"
-=======
 version = "4.0.0"
->>>>>>> 3dd9b5d1
 description = "Core library for DeputyDev"
 authors = [{ name = "DeputyDev", email = "deputydev@1mg.com" }]
 readme = "README.md"
