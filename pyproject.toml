--- conflicted
+++ resolved
@@ -1,10 +1,6 @@
 [project]
 name = "deputydev-core"
-<<<<<<< HEAD
-version = "8.0.4"
-=======
-version = "8.0.6"
->>>>>>> 78630459
+version = "8.1.0"
 description = "Core library for DeputyDev"
 authors = [{ name = "DeputyDev", email = "deputydev@1mg.com" }]
 readme = "README.md"
