--- conflicted
+++ resolved
@@ -1,10 +1,6 @@
 [project]
 name = "deputydev-core"
-<<<<<<< HEAD
-version = "8.0.7"
-=======
-version = "8.1.0"
->>>>>>> fbdca5b9
+version = "8.1.1"
 description = "Core library for DeputyDev"
 authors = [{ name = "DeputyDev", email = "deputydev@1mg.com" }]
 readme = "README.md"
