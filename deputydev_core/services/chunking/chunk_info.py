--- conflicted
+++ resolved
@@ -77,15 +77,10 @@
             if hierarchy.is_breakable_node:
                 break
             indent = hierarchy_seperator * idx
-<<<<<<< HEAD
-            hierarchy_data.append(f"{indent}{hierarchy.type.value}  {hierarchy.value}")
-            hierarchy_data.append(f"{indent}{hierarchy_seperator}...")  # Add ellipsis at current indent level
-=======
             hierarchy_data.append(f"{indent}{hierarchy.type}  {hierarchy.value}")
             hierarchy_data.append(
                 f"{indent}{hierarchy_seperator}..."
             )  # Add ellipsis at current indent level
->>>>>>> 082ce373
         if hierarchy_data:
             chunk_final_meta_data += "\n Snippet hierarchy represented in pseudo code format: \n"
             chunk_final_meta_data += "\n".join(hierarchy_data)
