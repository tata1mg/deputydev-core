--- conflicted
+++ resolved
@@ -43,18 +43,6 @@
             for chunk in chunks:
                 if chunk.embedding is None or not chunk.source_details.file_hash:
                     raise ValueError(f"Chunk {chunk.content_hash} does not have an embedding")
-
-                chunk_functions, chunk_classes = [], []
-
-                # Extract functions and classes from hierarchy if metadata exists
-                if hasattr(chunk, "metadata") and chunk.metadata:
-                    hierarchy = getattr(chunk.metadata, "hierarchy", None)
-                    if hierarchy:
-                        print(chunk.metadata.hierarchy)
-                        (
-                            chunk_functions,
-                            chunk_classes,
-                        ) = self.get_symbols_from_hierarchy(hierarchy)
 
                 chunk_functions, chunk_classes = [], []
 
@@ -101,10 +89,7 @@
                         )
                         if chunk.metadata
                         else chunk.source_details.file_path,
-<<<<<<< HEAD
-=======
                         meta_info = chunk.metadata
->>>>>>> 14de5c25
                     )
                 )
 
