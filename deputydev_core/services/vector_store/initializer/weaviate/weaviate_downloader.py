import os
from typing import Dict, Optional
import requests
import platform
import asyncio
import aiohttp
import shutil, stat
from deputydev_core.services.vector_store.initializer.weaviate.dataclasses.weaviate_dataclasses import (
    WeaviateDownloadPlatformConfig,
)
from deputydev_core.utils.app_logger import AppLogger
from deputydev_core.utils.constants.weaviate import WeaviateSupportedPlatforms, WeaviateSupportedArchitecture


class WeaviateDownloader:
    """
    This class is responsible for downloading the Weaviate binary based on the user's OS and architecture,
    extracting it, and running it. It also includes methods for checking if Weaviate is running and waiting
    for it to be ready.
    Attributes:
        download_dir (str): Directory to download the Weaviate binary.
        weaviate_version (str): Version of Weaviate to download.
        weaviate_host (str): Hostname for the Weaviate instance.
        weaviate_http_port (int): HTTP port for the Weaviate instance.
        weaviate_grpc_port (int): gRPC port for the Weaviate instance.
        startup_timeout (int): Timeout for Weaviate startup.
        startup_healthcheck_interval (int): Interval for health checks during startup.
    """

    platform_config: Dict[WeaviateSupportedPlatforms, WeaviateDownloadPlatformConfig] = {
        WeaviateSupportedPlatforms.WINDOWS: WeaviateDownloadPlatformConfig(
            supported_archs=[WeaviateSupportedArchitecture.AMD64, WeaviateSupportedArchitecture.ARM64],
            combined_package=False,
            package_ext=".zip",
            extracted_file_name="weaviate.exe",
        ),
        WeaviateSupportedPlatforms.LINUX: WeaviateDownloadPlatformConfig(
            supported_archs=[WeaviateSupportedArchitecture.AMD64, WeaviateSupportedArchitecture.ARM64],
            combined_package=False,
            package_ext=".tar.gz",
            extracted_file_name="weaviate",
        ),
        WeaviateSupportedPlatforms.MAC: WeaviateDownloadPlatformConfig(
            supported_archs=[WeaviateSupportedArchitecture.AMD64, WeaviateSupportedArchitecture.ARM64],
            combined_package=True,
            package_ext=".zip",
            extracted_file_name="weaviate",
        ),
    }

    def __init__(
        self,
        download_dir: str,
        weaviate_version: str,
        weaviate_host: str,
        weaviate_http_port: int,
        weaviate_grpc_port: int,
        startup_timeout: int,
        startup_healthcheck_interval: int,
    ) -> None:
        self.weaviate_version = weaviate_version
        self.download_dir = download_dir or os.path.expanduser("~/.deputydev")
        self.weaviate_host = weaviate_host
        self.weaviate_http_port = weaviate_http_port
        self.weaviate_grpc_port = weaviate_grpc_port
        self.startup_timeout = startup_timeout
        self.startup_healthcheck_interval = startup_healthcheck_interval

<<<<<<< HEAD

    @staticmethod
    def _get_os_type() -> WeaviateSupportedPlatforms:
        try:
            return WeaviateSupportedPlatforms(platform.system().lower())
        except Exception:
            raise RuntimeError(f"Unsupported OS: {platform.system().lower()}")
=======
        if await cls._should_download_full_binary():
            try:
                executable_path = await cls._download_binary()
                cls._set_correct_permissions(executable_path)
                weaviate_process = await cls._run_binary(executable_path)
                return weaviate_process
            except Exception as e:
                AppLogger.log_error(f"Failed to download and run Weaviate: {str(e)}")
                raise

    @classmethod
    async def _should_download_full_binary(cls) -> bool:
        return not await cls._is_weaviate_running()
>>>>>>> 29f0f68c

    @staticmethod
    def _get_system_architecture() -> WeaviateSupportedArchitecture:
        machine = platform.machine().lower()

        if machine in ["x86_64", "amd64"]:
            return WeaviateSupportedArchitecture.AMD64
        elif machine in ["arm64", "aarch64"]:
            return WeaviateSupportedArchitecture.ARM64
        else:
            raise RuntimeError(f"Unsupported architecture: {machine}")

    def _get_weaviate_binary_download_url(
        self,
        os_type: WeaviateSupportedPlatforms,
        arch: WeaviateSupportedArchitecture,
        platform_config: WeaviateDownloadPlatformConfig,
    ) -> str:
        """Get the download URL for the Weaviate binary based on OS and architecture."""
        return (
            f"weaviate-{self.weaviate_version}-{os_type.value}-{arch.value}.{platform_config.package_ext}"
            if not platform_config.combined_package
            else f"weaviate-{self.weaviate_version}-{os_type.value}-all{platform_config['package_ext']}"
        )

    async def _download_binary(self) -> str:
        """Download the full Weaviate binary if not already downloaded"""
        os_type = self._get_os_type()
        arch = self._get_system_architecture()

        selected_platform_config = self.platform_config[os_type]
        if arch not in selected_platform_config.supported_archs:
            raise RuntimeError(f"Unsupported architecture: {arch.value} for OS: {os_type.value}")

        weaviate_download_dir = os.path.join(self.download_dir, "weaviate_binary")
        weaviate_executable_path = os.path.join(weaviate_download_dir, selected_platform_config.extracted_file_name)

        if not os.path.exists(weaviate_executable_path):
            # Download Weaviate binary
            download_url = self._get_weaviate_binary_download_url(
                os_type=os_type, arch=arch, platform_config=selected_platform_config
            )
            archive_path = os.path.join(weaviate_download_dir, f"weaviate.{selected_platform_config.package_ext}")
            AppLogger.log_info(f"Downloading Weaviate binary from {download_url}")
            response = requests.get(download_url)
            response.raise_for_status()  # seems same handling for 4XX, 5XX. Why is this required?

            # Save and extract the binary
            with open(archive_path, "wb") as f:
                f.write(response.content)
            shutil.unpack_archive(archive_path, weaviate_download_dir)
            os.remove(archive_path)

            AppLogger.log_info("Weaviate binary downloaded and extracted successfully")
        else:
            AppLogger.log_info("Weaviate binary already exists")

        return weaviate_executable_path

    def _set_correct_permissions(self, executable_path: str) -> None:
        """Executable permission in only required for linux and mac"""

        if self._get_os_type() != WeaviateSupportedPlatforms.WINDOWS:
            # Ensure correct permissions
            current_permissions = os.stat(executable_path).st_mode
            if not (current_permissions & stat.S_IXUSR):
                AppLogger.log_info("Setting correct permissions for Weaviate binary")
                os.chmod(executable_path, current_permissions | stat.S_IXUSR | stat.S_IXGRP | stat.S_IXOTH)
            else:
                AppLogger.log_info("Weaviate binary already has correct permissions")

<<<<<<< HEAD
    async def _is_weaviate_running(self) -> bool:
=======
    @classmethod
    async def _run_binary(cls, executable_path) -> asyncio.subprocess.Process:
        """Run the binary if not already running"""

        if not await cls._is_weaviate_running():
            AppLogger.log_info("Starting Weaviate binary")
            # TODO: Verify what all env variables were passed during embedding initialisation, and if they are required here
            weaviate_process = await asyncio.create_subprocess_exec(
                executable_path, "--host", "127.0.0.1", "--port", "8079", "--scheme", "http",   # TODO: host and port from BE
                stdout=asyncio.subprocess.PIPE,
                stderr=asyncio.subprocess.PIPE
            )

            try:
                await cls.wait_for_weaviate_ready()
                AppLogger.log_info("Weaviate started successfully.")
                return weaviate_process
            except TimeoutError:
                weaviate_process.terminate()
                await weaviate_process.wait()
                raise Exception("Weaviate failed to start within timeout")

    @classmethod
    async def _is_weaviate_running(cls) -> bool:
>>>>>>> 29f0f68c
        try:
            async with aiohttp.ClientSession() as session:
                async with session.get(
                    f"http://{self.weaviate_host}:{self.weaviate_http_port}/v1/.well-known/ready"
                ) as resp:
                    return resp.status == 200
        except Exception as e:
            AppLogger.log_error(f"Error checking Weaviate status: {str(e)}")
            return False

    async def wait_for_weaviate_ready(self) -> bool:
        """Check for weaviate to be up every given interval for a maximum of given timeout"""
        loop = asyncio.get_running_loop()
        start = loop.time()

        while True:
            now = loop.time()
            if now - start > self.startup_timeout:
                raise TimeoutError("Weaviate startup timed out")
<<<<<<< HEAD
            if await self._is_weaviate_running():
=======
            if await cls._is_weaviate_running():
>>>>>>> 29f0f68c
                return True

            await asyncio.sleep(self.startup_healthcheck_interval)

<<<<<<< HEAD
    async def _run_binary(self, executable_path: str) -> asyncio.subprocess.Process:
        """Run the binary if not already running"""
=======
    @classmethod
    def _weaviate_binary_download_url(cls):
        version = "v1.27.0"  # TODO: get from config
        os_type = cls._os_type()
        arch = cls._system_architecture()
        filename = ""
        if os_type == SupportedPlatforms.MAC:
            filename = f"weaviate-{version}-darwin-all.zip"
        elif os_type == SupportedPlatforms.LINUX:
            filename = f"weaviate-{version}-linux-{arch}.tar.gz"
        elif os_type == SupportedPlatforms.WINDOWS:
            filename = f"weaviate-{version}-windows-{arch}.zip"
>>>>>>> 29f0f68c

        if not await self._is_weaviate_running():
            AppLogger.log_info("Starting Weaviate binary")
            weaviate_process = await asyncio.create_subprocess_exec(
                executable_path,
                "--host",
                self.weaviate_host,
                "--port",
                str(self.weaviate_http_port),
                "--scheme",
                "http",
                stdout=asyncio.subprocess.PIPE,
                stderr=asyncio.subprocess.PIPE,
            )

<<<<<<< HEAD
            try:
                await self.wait_for_weaviate_ready()
                AppLogger.log_info("Weaviate started successfully.")
                return weaviate_process
            except TimeoutError:
                weaviate_process.terminate()
                await weaviate_process.wait()
                raise RuntimeError("Weaviate failed to start within timeout")
            
        else:
            AppLogger.log_info("Weaviate is already running")
            return None
=======
    @staticmethod
    def _os_type():
        return platform.system().lower()
>>>>>>> 29f0f68c

    async def download_and_run_weaviate(self) -> Optional[asyncio.subprocess.Process]:
        """Download and run the full Weaviate binary."""

        try:
            executable_path = await self._download_binary()
            self._set_correct_permissions(executable_path)
            weaviate_process = await self._run_binary(executable_path)
            return weaviate_process
        except Exception as e:
            AppLogger.log_error(f"Failed to download and run Weaviate: {str(e)}")
            raise<|MERGE_RESOLUTION|>--- conflicted
+++ resolved
@@ -66,7 +66,6 @@
         self.startup_timeout = startup_timeout
         self.startup_healthcheck_interval = startup_healthcheck_interval
 
-<<<<<<< HEAD
 
     @staticmethod
     def _get_os_type() -> WeaviateSupportedPlatforms:
@@ -74,21 +73,6 @@
             return WeaviateSupportedPlatforms(platform.system().lower())
         except Exception:
             raise RuntimeError(f"Unsupported OS: {platform.system().lower()}")
-=======
-        if await cls._should_download_full_binary():
-            try:
-                executable_path = await cls._download_binary()
-                cls._set_correct_permissions(executable_path)
-                weaviate_process = await cls._run_binary(executable_path)
-                return weaviate_process
-            except Exception as e:
-                AppLogger.log_error(f"Failed to download and run Weaviate: {str(e)}")
-                raise
-
-    @classmethod
-    async def _should_download_full_binary(cls) -> bool:
-        return not await cls._is_weaviate_running()
->>>>>>> 29f0f68c
 
     @staticmethod
     def _get_system_architecture() -> WeaviateSupportedArchitecture:
@@ -160,34 +144,7 @@
             else:
                 AppLogger.log_info("Weaviate binary already has correct permissions")
 
-<<<<<<< HEAD
     async def _is_weaviate_running(self) -> bool:
-=======
-    @classmethod
-    async def _run_binary(cls, executable_path) -> asyncio.subprocess.Process:
-        """Run the binary if not already running"""
-
-        if not await cls._is_weaviate_running():
-            AppLogger.log_info("Starting Weaviate binary")
-            # TODO: Verify what all env variables were passed during embedding initialisation, and if they are required here
-            weaviate_process = await asyncio.create_subprocess_exec(
-                executable_path, "--host", "127.0.0.1", "--port", "8079", "--scheme", "http",   # TODO: host and port from BE
-                stdout=asyncio.subprocess.PIPE,
-                stderr=asyncio.subprocess.PIPE
-            )
-
-            try:
-                await cls.wait_for_weaviate_ready()
-                AppLogger.log_info("Weaviate started successfully.")
-                return weaviate_process
-            except TimeoutError:
-                weaviate_process.terminate()
-                await weaviate_process.wait()
-                raise Exception("Weaviate failed to start within timeout")
-
-    @classmethod
-    async def _is_weaviate_running(cls) -> bool:
->>>>>>> 29f0f68c
         try:
             async with aiohttp.ClientSession() as session:
                 async with session.get(
@@ -207,35 +164,17 @@
             now = loop.time()
             if now - start > self.startup_timeout:
                 raise TimeoutError("Weaviate startup timed out")
-<<<<<<< HEAD
             if await self._is_weaviate_running():
-=======
-            if await cls._is_weaviate_running():
->>>>>>> 29f0f68c
                 return True
 
             await asyncio.sleep(self.startup_healthcheck_interval)
 
-<<<<<<< HEAD
     async def _run_binary(self, executable_path: str) -> asyncio.subprocess.Process:
         """Run the binary if not already running"""
-=======
-    @classmethod
-    def _weaviate_binary_download_url(cls):
-        version = "v1.27.0"  # TODO: get from config
-        os_type = cls._os_type()
-        arch = cls._system_architecture()
-        filename = ""
-        if os_type == SupportedPlatforms.MAC:
-            filename = f"weaviate-{version}-darwin-all.zip"
-        elif os_type == SupportedPlatforms.LINUX:
-            filename = f"weaviate-{version}-linux-{arch}.tar.gz"
-        elif os_type == SupportedPlatforms.WINDOWS:
-            filename = f"weaviate-{version}-windows-{arch}.zip"
->>>>>>> 29f0f68c
 
         if not await self._is_weaviate_running():
             AppLogger.log_info("Starting Weaviate binary")
+            # TODO: Verify what all env variables were passed during embedding initialisation, and if they are required here
             weaviate_process = await asyncio.create_subprocess_exec(
                 executable_path,
                 "--host",
@@ -248,7 +187,6 @@
                 stderr=asyncio.subprocess.PIPE,
             )
 
-<<<<<<< HEAD
             try:
                 await self.wait_for_weaviate_ready()
                 AppLogger.log_info("Weaviate started successfully.")
@@ -261,11 +199,6 @@
         else:
             AppLogger.log_info("Weaviate is already running")
             return None
-=======
-    @staticmethod
-    def _os_type():
-        return platform.system().lower()
->>>>>>> 29f0f68c
 
     async def download_and_run_weaviate(self) -> Optional[asyncio.subprocess.Process]:
         """Download and run the full Weaviate binary."""
