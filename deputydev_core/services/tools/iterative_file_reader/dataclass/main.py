--- conflicted
+++ resolved
@@ -15,12 +15,10 @@
 
     @field_validator("start_line", "end_line")
     @classmethod
-<<<<<<< HEAD
-    def check_positive(cls, v: Any, info: Any) -> Optional[int]:
-        if v is not None and v < 1:
-            raise ValueError(f"{info.field_name} must be a positive integer")
-
-        return v
+    def keep_positive_or_null_startlines(cls, v: Any, info: Any) -> Optional[int]:
+        if v is not None and isinstance(v, int) and v >= 1:
+            return v
+        return None
 
 
 class FileSummaryReaderRequestParams(BaseModel):
@@ -39,10 +37,4 @@
     def check_positive(cls, v: Any, info: Any) -> Optional[int]:
         if v is not None and v < 1:
             raise ValueError(f"{info.field_name} must be a positive integer")
-        return v
-=======
-    def keep_positive_or_null_startlines(cls, v: Any, info: Any) -> Optional[int]:
-        if v is not None and isinstance(v, int) and v >= 1:
-            return v
-        return None
->>>>>>> a784fc6d
+        return v