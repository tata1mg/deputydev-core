import asyncio
import os
import re
import shlex
from pathlib import Path
from typing import Dict, List, Optional, Tuple, Union

from deputydev_core.services.chunking.chunk_info import ChunkInfo, ChunkSourceDetails
from deputydev_core.services.repo.local_repo.local_repo_factory import LocalRepoFactory


class GrepSearch:
    """
    Class to grep files in directory.
    """

    def __init__(self, repo_path: str):
        """
        Initialize the GrepSearch with a directory path.

        :param repo_path: Path to the repository.
        :return: None
        """
        self.repo_path = repo_path
        self.exclude_files = [
            "pyproject.toml",
            "package-lock.json",
            "yarn.lock",
            "*.log",
            "*.tmp",
            "*.cache",
            "*.lock",
            "package-lock.json",
            "*.pem",
            ".env",
            "*.zip",
            "*.tar",
            "*.rar",
            "bun.lockb",
        ]
        self.exclude_dirs = [
            "node_modules",
            "dist",
            "build",
            ".venv",
            ".git",
            "out",
            "venv",
            "__pycache__",
            "target",
            "bin",
            "obj",
            "vendor",
            "log",
            "tmp",
            "packages",
            ".pytest_cache",
            ".tox",
            "coverage",
            ".nyc_output",
        ]

    def build_git_pathspec_exclusions(self) -> str:
        """
        Build Git pathspec exclusions for directories and files.

        :return: String of pathspec exclusions for git grep.
        """
        exclusions = []

        for dir_pattern in self.exclude_dirs:
            exclusions.append(f":(exclude){dir_pattern}")
            exclusions.append(f":(exclude){dir_pattern}/**")

        # Exclude specific files
        for file_pattern in self.exclude_files:
            exclusions.append(f":(exclude){file_pattern}")
            if "*" in file_pattern:
                exclusions.append(f":(exclude)**/{file_pattern}")

        return " ".join(f'"{exc}"' for exc in exclusions)

    def build_grep_exclusions(self) -> Tuple[str, str]:
        """
        Build exclusion flags for regular grep command.

        :return: Tuple of (exclude_dir_flags, exclude_file_flags).
        """
        exclude_dir_flags = " ".join(f'--exclude-dir="{d}"' for d in self.exclude_dirs)
        exclude_file_flags = " ".join(f'--exclude="{f}"' for f in self.exclude_files)
        return exclude_dir_flags, exclude_file_flags

    async def perform_grep_search(
        self, directory_path: str, search_terms: List[str]
    ) -> List[Dict[str, Union[ChunkInfo, int]]]:
        """
        Perform a recursive grep search in the specified directory for multiple terms.

        :param directory_path: Path to the directory to be read.
        :param search_terms: A list of terms to search for in the files.
        :return: A list of GrepSearchResponse objects containing details of each match.
        """
        results: List[Dict[str, Union[ChunkInfo, int]]] = []
        abs_path = Path(os.path.join(self.repo_path, directory_path)).resolve()
        is_git_repo = LocalRepoFactory.is_git_repo(self.repo_path)
        cwd = self.repo_path if os.path.isdir(self.repo_path) else "/"
        for search_term in search_terms:
            if is_git_repo:
                command = self.build_git_command(search_term, directory_path)
            else:
                command = self.build_grep_command(search_term, abs_path)

            process = await asyncio.create_subprocess_shell(
<<<<<<< HEAD
                command,
                stdout=asyncio.subprocess.PIPE,
                stderr=asyncio.subprocess.PIPE,
                cwd=cwd
=======
                command, stdout=asyncio.subprocess.PIPE, stderr=asyncio.subprocess.PIPE
>>>>>>> a99bbef8
            )
            stdout, stderr = await process.communicate()

            if stdout:
                parsed_results = self.parse_lines(stdout.decode().strip().splitlines(), is_git_repo)
                results.extend(parsed_results)

            if stderr:
                raise ValueError(stderr.decode().strip())

        return results[:100]

    def build_git_command(self, search_term: str, directory_path: str) -> str:
        """
        Build git grep command with proper exclusions.

        :param search_term: Term to search for.
        :param directory_path: Directory path to search in.
        :return: Complete git grep command string.
        """
        escaped_term = self.shell_escape(search_term)

        command = (
            f'git --git-dir="{self.repo_path}/.git" --work-tree="{self.repo_path}" '
            f"grep -rnF -C 2 {escaped_term} "
            f'-- "{directory_path}" {self.build_git_pathspec_exclusions()}'
        )

        return command

    def build_grep_command(self, search_term: str, abs_path: Path) -> str:
        """
        Build regular grep command with exclusions.

        :param search_term: Term to search for.
        :param abs_path: Absolute path to search in.
        :return: Complete grep command string.
        """
        escaped_term = self.shell_escape(search_term)
        exclude_dir_flags, exclude_file_flags = self.build_grep_exclusions()

        command = f'grep -rnF -C 2 {escaped_term} "{abs_path}" {exclude_dir_flags} {exclude_file_flags}'

        return command

    def shell_escape(self, s: str) -> str:
        """Escape double quotes in a string so it is safe to use in shell double-quoted strings.

        Args:
            s (str): The input string to escape.

        Returns:
            str: The escaped string, suitable for use in shell commands inside double quotes.
        """
        return shlex.quote(s)

    def parse_lines(self, input_lines: List[str], is_git_repo: bool) -> List[Dict[str, Union[ChunkInfo, int]]]:
        results: List[Dict[str, Union[ChunkInfo, int]]] = []
        chunk_lines: List[str] = []

        def process_chunk(
            chunk: List[str],
        ) -> Tuple[Optional[ChunkInfo], Optional[int]]:
            if not chunk:
                return None, None

            # Step 4: Find the exact match line (with `:` after line number)
            match_line = None
            file_path = None
            code_lines: List[str] = []

            for line in chunk:
                match = re.match(r"^(.*?):(\d+):(.*)$", line)
                if match:
                    file_path = match.group(1).strip()
                    match_line = int(match.group(2))
                    # code_lines.append(match.group(3).strip())
                    break

            if not file_path or match_line is None:
                return None, None

            # Step 2: Get all line numbers in the chunk (even context lines)
            line_numbers: List[int] = []
            for line in chunk:
                match_context = re.match(rf"^{re.escape(file_path)}[-:](\d+)[-:]?(.*)$", line)
                if match_context:
                    line_num = int(match_context.group(1))
                    line_numbers.append(line_num)

            if not line_numbers:
                return None, None

            start_line: int = min(line_numbers)
            end_line: int = max(line_numbers)

            # Step 5 & 6: Remove file path and line numbers from all lines to get clean code
            for line in chunk:
                clean = re.sub(rf"^{re.escape(file_path)}[-:](\d+)[-:]?", "", line).strip()
                code_lines.append(clean)

            # Step 7: Join into a clean block of code
            chunk_text = "\n".join(code_lines)
            if not is_git_repo:
                # get relative path
                file_path = os.path.relpath(file_path, self.repo_path)

            return (
                ChunkInfo(
                    content=chunk_text,
                    source_details=ChunkSourceDetails(file_path=file_path, start_line=start_line, end_line=end_line),
                ),
                match_line,
            )

        # Step 1: Split into chunks using '--'
        for line in input_lines:
            # process the current chunk if ending '--' is found
            if line.strip() == "--":
                chunk_info_obj, matched_line = process_chunk(chunk_lines)
                if chunk_info_obj and matched_line:
                    results.append({"chunk_info": chunk_info_obj, "matched_line": matched_line})
                chunk_lines = []

            # if line is not '--', add it to the current chunk
            else:
                chunk_lines.append(line)

        # Final chunk flush
        if chunk_lines:
            chunk_info_obj, matched_line = process_chunk(chunk_lines)
            if chunk_info_obj and matched_line:
                results.append({"chunk_info": chunk_info_obj, "matched_line": matched_line})

        return results<|MERGE_RESOLUTION|>--- conflicted
+++ resolved
@@ -14,7 +14,7 @@
     Class to grep files in directory.
     """
 
-    def __init__(self, repo_path: str):
+    def __init__(self, repo_path: str) -> None:
         """
         Initialize the GrepSearch with a directory path.
 
@@ -101,9 +101,9 @@
         :return: A list of GrepSearchResponse objects containing details of each match.
         """
         results: List[Dict[str, Union[ChunkInfo, int]]] = []
-        abs_path = Path(os.path.join(self.repo_path, directory_path)).resolve()
+        abs_path = Path(os.path.join(self.repo_path, directory_path)).resolve()  # noqa: PTH118
         is_git_repo = LocalRepoFactory.is_git_repo(self.repo_path)
-        cwd = self.repo_path if os.path.isdir(self.repo_path) else "/"
+        cwd = self.repo_path if os.path.isdir(self.repo_path) else "/"  # noqa: PTH112
         for search_term in search_terms:
             if is_git_repo:
                 command = self.build_git_command(search_term, directory_path)
@@ -111,14 +111,7 @@
                 command = self.build_grep_command(search_term, abs_path)
 
             process = await asyncio.create_subprocess_shell(
-<<<<<<< HEAD
-                command,
-                stdout=asyncio.subprocess.PIPE,
-                stderr=asyncio.subprocess.PIPE,
-                cwd=cwd
-=======
-                command, stdout=asyncio.subprocess.PIPE, stderr=asyncio.subprocess.PIPE
->>>>>>> a99bbef8
+                command, stdout=asyncio.subprocess.PIPE, stderr=asyncio.subprocess.PIPE, cwd=cwd
             )
             stdout, stderr = await process.communicate()
 
@@ -175,7 +168,7 @@
         """
         return shlex.quote(s)
 
-    def parse_lines(self, input_lines: List[str], is_git_repo: bool) -> List[Dict[str, Union[ChunkInfo, int]]]:
+    def parse_lines(self, input_lines: List[str], is_git_repo: bool) -> List[Dict[str, Union[ChunkInfo, int]]]:  # noqa : C901
         results: List[Dict[str, Union[ChunkInfo, int]]] = []
         chunk_lines: List[str] = []
 
@@ -195,7 +188,6 @@
                 if match:
                     file_path = match.group(1).strip()
                     match_line = int(match.group(2))
-                    # code_lines.append(match.group(3).strip())
                     break
 
             if not file_path or match_line is None:
