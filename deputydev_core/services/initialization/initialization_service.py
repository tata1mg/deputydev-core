import asyncio
from concurrent.futures import ProcessPoolExecutor
from typing import Dict, List, Optional, Type

from prompt_toolkit.shortcuts.progress_bar import ProgressBar
from weaviate import WeaviateAsyncClient, WeaviateClient
from weaviate.connect import ConnectionParams, ProtocolParams
from weaviate.embedded import EmbeddedOptions

from deputydev_core.clients.http.service_clients.one_dev_client import \
    OneDevClient
from deputydev_core.models.dao.weaviate.base import Base as WeaviateBaseDAO
from deputydev_core.models.dao.weaviate.chunk_files import ChunkFiles
from deputydev_core.models.dao.weaviate.chunks import Chunks
from deputydev_core.models.dao.weaviate.weaviate_schema_details import \
    WeaviateSchemaDetails
from deputydev_core.services.chunking.chunker.handlers.one_dev_cli_chunker import \
    OneDevCLIChunker
from deputydev_core.services.chunking.vector_store.chunk_vector_store_cleanup_manager import \
    ChunkVectorStoreCleaneupManager
from deputydev_core.services.embedding.cli_embedding_manager import CLIEmbeddingManager
from deputydev_core.services.repo.local_repo.base_local_repo_service import \
    BaseLocalRepo
from deputydev_core.services.repo.local_repo.local_repo_factory import \
    LocalRepoFactory
from deputydev_core.services.repository.dataclasses.main import \
    WeaviateSyncAndAsyncClients
from deputydev_core.services.repository.weaaviate_schema_details.weaviate_schema_details_service import \
    WeaviateSchemaDetailsService
from deputydev_core.utils.app_logger import AppLogger
from deputydev_core.utils.config_manager import ConfigManager
from deputydev_core.utils.shared_memory import SharedMemory


class InitializationManager:
    def __init__(
            self,
            repo_path: Optional[str] = None,
            auth_token_key: Optional[str] = None,
            process_executor: Optional[ProcessPoolExecutor] = None,
            one_dev_client: Optional[OneDevClient] = None,
            weaviate_client: Optional[WeaviateSyncAndAsyncClients] = None,
    ) -> None:
        self.repo_path = repo_path
        self.weaviate_client: Optional[WeaviateSyncAndAsyncClients] = weaviate_client
        self.local_repo = None
<<<<<<< HEAD
        self.embedding_manager = OneDevEmbeddingManager(auth_token_key=auth_token_key,
                                                        one_dev_client=one_dev_client)
=======
        self.embedding_manager = CLIEmbeddingManager(auth_token=auth_token, one_dev_client=one_dev_client)
>>>>>>> ca620436
        self.process_executor = process_executor
        self.chunk_cleanup_task = None

    def get_local_repo(self, chunkable_files: List[str] = None) -> BaseLocalRepo:
        self.local_repo = LocalRepoFactory.get_local_repo(
            self.repo_path, chunkable_files=chunkable_files
        )
        return self.local_repo

    async def __check_and_initialize_collection(self, collection: Type[WeaviateBaseDAO]) -> None:
        if not self.weaviate_client:
            raise ValueError("Weaviate client is not initialized")
        exists = await self.weaviate_client.async_client.collections.exists(collection.collection_name)
        if not exists:
            await self.weaviate_client.async_client.collections.create(
                name=collection.collection_name,
                properties=collection.properties,
                references=collection.references if hasattr(collection, "references") else None,  # type: ignore
            )

    async def initialize_vector_db_async(self) -> WeaviateAsyncClient:
        if self.weaviate_client and self.weaviate_client.async_client:
            return self.weaviate_client.async_client

        async_client: Optional[WeaviateAsyncClient] = None
        try:
            async_client = WeaviateAsyncClient(
                embedded_options=EmbeddedOptions(
                    hostname=ConfigManager.configs["WEAVIATE_HOST"],
                    port=ConfigManager.configs["WEAVIATE_HTTP_PORT"],
                    grpc_port=ConfigManager.configs["WEAVIATE_GRPC_PORT"],
                    version="1.27.0",
                    additional_env_vars={
                        "LOG_LEVEL": "panic",
                    },
                ),
            )
            await async_client.connect()
        except Exception as _ex:
            if (
                    "Embedded DB did not start because processes are already listening on ports http:8079 and grpc:50050"
                    in str(_ex)
            ):
                async_client = WeaviateAsyncClient(
                    connection_params=ConnectionParams(
                        http=ProtocolParams(
                            host=ConfigManager.configs["WEAVIATE_HOST"],
                            port=ConfigManager.configs["WEAVIATE_HTTP_PORT"],
                            secure=False,
                        ),
                        grpc=ProtocolParams(
                            host=ConfigManager.configs["WEAVIATE_HOST"],
                            port=ConfigManager.configs["WEAVIATE_GRPC_PORT"],
                            secure=False,
                        ),
                    )
                )
                await async_client.connect()

        if not async_client:
            raise Exception("async client not initialized")
        return async_client

    def initialize_vector_db_sync(self) -> WeaviateClient:
        if self.weaviate_client and self.weaviate_client.async_client:
            return self.weaviate_client.sync_client

        sync_client = WeaviateClient(
            connection_params=ConnectionParams(
                http=ProtocolParams(
                    host=ConfigManager.configs["WEAVIATE_HOST"],
                    port=ConfigManager.configs["WEAVIATE_HTTP_PORT"],
                    secure=False,
                ),
                grpc=ProtocolParams(
                    host=ConfigManager.configs["WEAVIATE_HOST"],
                    port=ConfigManager.configs["WEAVIATE_GRPC_PORT"],
                    secure=False,
                ),
            )
        )
        sync_client.connect()
        return sync_client

    async def initialize_vector_db(self, should_clean: bool = False) -> WeaviateSyncAndAsyncClients:
        if self.weaviate_client:
            return self.weaviate_client
        async_client = await self.initialize_vector_db_async()
        sync_client = self.initialize_vector_db_sync()

        self.weaviate_client = WeaviateSyncAndAsyncClients(
            async_client=async_client,
            sync_client=sync_client,
        )

        if not self.weaviate_client:
            raise ValueError("Connect to vector store failed")

        schema_version = WeaviateSchemaDetailsService(weaviate_client=self.weaviate_client).get_schema_version()

        is_schema_invalid = schema_version is None or schema_version != ConfigManager.configs["WEAVIATE_SCHEMA_VERSION"]

        if should_clean or is_schema_invalid:
            AppLogger.log_debug("Cleaning up the vector store")
            self.weaviate_client.sync_client.collections.delete_all()

        await asyncio.gather(
            *[
                self.__check_and_initialize_collection(collection=Chunks),
                self.__check_and_initialize_collection(collection=ChunkFiles),
                self.__check_and_initialize_collection(collection=WeaviateSchemaDetails),
            ]
        )

        if should_clean or is_schema_invalid:
            WeaviateSchemaDetailsService(weaviate_client=self.weaviate_client).set_schema_version(
                ConfigManager.configs["WEAVIATE_SCHEMA_VERSION"]
            )

        return self.weaviate_client

    async def prefill_vector_store(
            self,
            chunkable_files_and_hashes: Dict[str, str],
            progressbar: Optional[ProgressBar] = None,
    ) -> None:
        if not self.local_repo:
            raise ValueError("Local repo is not initialized")

        if not self.weaviate_client:
            raise ValueError("Connect to vector store")

        all_chunks = await OneDevCLIChunker(
            local_repo=self.local_repo,
            weaviate_client=self.weaviate_client,
            embedding_manager=self.embedding_manager,
            process_executor=self.process_executor,
            progress_bar=progressbar,
            chunkable_files_and_hashes=chunkable_files_and_hashes,
        ).create_chunks_and_docs()

        # start chunk cleanup
        self.chunk_cleanup_task = asyncio.create_task(
            ChunkVectorStoreCleaneupManager(
                exclusion_chunk_hashes=[chunk.content_hash for chunk in all_chunks],
                weaviate_client=self.weaviate_client,
            ).start_cleanup_for_chunk_and_hashes()
        )

    async def cleanup(self):
        if self.chunk_cleanup_task:
            self.chunk_cleanup_task.cancel()
        if self.weaviate_client:
            self.weaviate_client.sync_client.close()
            await self.weaviate_client.async_client.close()<|MERGE_RESOLUTION|>--- conflicted
+++ resolved
@@ -44,12 +44,7 @@
         self.repo_path = repo_path
         self.weaviate_client: Optional[WeaviateSyncAndAsyncClients] = weaviate_client
         self.local_repo = None
-<<<<<<< HEAD
-        self.embedding_manager = OneDevEmbeddingManager(auth_token_key=auth_token_key,
-                                                        one_dev_client=one_dev_client)
-=======
-        self.embedding_manager = CLIEmbeddingManager(auth_token=auth_token, one_dev_client=one_dev_client)
->>>>>>> ca620436
+        self.embedding_manager = CLIEmbeddingManager(auth_token_key=auth_token_key, one_dev_client=one_dev_client)
         self.process_executor = process_executor
         self.chunk_cleanup_task = None
 
