--- conflicted
+++ resolved
@@ -30,21 +30,12 @@
 
 class InitializationManager:
     def __init__(
-<<<<<<< HEAD
             self,
             repo_path: Optional[str] = None,
             auth_token_key: Optional[str] = None,
             process_executor: Optional[ProcessPoolExecutor] = None,
             one_dev_client: Optional[OneDevClient] = None,
             weaviate_client: Optional[WeaviateSyncAndAsyncClients] = None,
-=======
-        self,
-        repo_path: Optional[str] = None,
-        auth_token: Optional[str] = None,
-        process_executor: Optional[ProcessPoolExecutor] = None,
-        one_dev_client: Optional[OneDevClient] = None,
-        weaviate_client: Optional[WeaviateSyncAndAsyncClients] = None,
->>>>>>> 8da6993c
     ) -> None:
         self.repo_path = repo_path
         self.weaviate_client: Optional[WeaviateSyncAndAsyncClients] = weaviate_client
