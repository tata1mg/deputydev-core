--- conflicted
+++ resolved
@@ -26,17 +26,6 @@
 from deputydev_core.services.repository.dataclasses.main import (
     WeaviateSyncAndAsyncClients,
 )
-<<<<<<< HEAD
-=======
-from deputydev_core.services.repository.weaaviate_schema_details.weaviate_schema_details_service import (
-    WeaviateSchemaDetailsService,
-)
-from deputydev_core.utils.app_logger import AppLogger
-from deputydev_core.utils.config_manager import ConfigManager
-
-from .constants import WEAVIATE_SCHEMA_VERSION
->>>>>>> 3dd9b5d1
-
 
 class InitializationManager:
     def __init__(
@@ -61,7 +50,6 @@
         self.local_repo = LocalRepoFactory.get_local_repo(self.repo_path, chunkable_files=chunkable_files)
         return self.local_repo
 
-<<<<<<< HEAD
     async def initialize_vector_db(
         self, should_clean: bool = False
     ) -> Tuple[WeaviateSyncAndAsyncClients, Optional[asyncio.subprocess.Process], bool]:
@@ -71,135 +59,6 @@
         If the process is already running, it will skip starting it again.
         """
         return await WeaviateInitializer().initialize(should_clean=should_clean)
-=======
-    async def _check_and_initialize_collection(self, collection: Type[WeaviateBaseDAO]) -> None:
-        if not self.weaviate_client:
-            raise ValueError("Weaviate client is not initialized")
-        exists = await self.weaviate_client.async_client.collections.exists(collection.collection_name)
-        if not exists:
-            await self.weaviate_client.async_client.collections.create(
-                name=collection.collection_name,
-                properties=collection.properties,
-                references=collection.references if hasattr(collection, "references") else None,  # type: ignore
-            )
-
-    async def initialize_vector_db_async(self) -> WeaviateAsyncClient:
-        if self.weaviate_client and self.weaviate_client.async_client:
-            return self.weaviate_client.async_client
-
-        async_client: Optional[WeaviateAsyncClient] = None
-        resolved_persistence_data_path = Path(ConfigManager.configs["WEAVIATE_EMBEDDED_DB_PATH"]).expanduser().resolve()
-        resolved_binary_path = Path(ConfigManager.configs["WEAVIATE_EMBEDDED_DB_BINARY_PATH"]).expanduser().resolve()
-
-        try:
-            async_client = WeaviateAsyncClient(
-                embedded_options=EmbeddedOptions(
-                    persistence_data_path=str(resolved_persistence_data_path),
-                    binary_path=str(resolved_binary_path),
-                    hostname=ConfigManager.configs["WEAVIATE_HOST"],
-                    port=ConfigManager.configs["WEAVIATE_HTTP_PORT"],
-                    grpc_port=ConfigManager.configs["WEAVIATE_GRPC_PORT"],
-                    version="1.27.0",
-                    additional_env_vars={
-                        "LOG_LEVEL": "panic",
-                    },
-                ),
-                additional_config=AdditionalConfig(timeout=Timeout(init=20)),
-            )
-            await async_client.connect()
-        except Exception as _ex:
-            if (
-                "Embedded DB did not start because processes are already listening on ports http:8079 and grpc:50050"
-                in str(_ex)
-            ):
-                async_client = WeaviateAsyncClient(
-                    connection_params=ConnectionParams(
-                        http=ProtocolParams(
-                            host=ConfigManager.configs["WEAVIATE_HOST"],
-                            port=ConfigManager.configs["WEAVIATE_HTTP_PORT"],
-                            secure=False,
-                        ),
-                        grpc=ProtocolParams(
-                            host=ConfigManager.configs["WEAVIATE_HOST"],
-                            port=ConfigManager.configs["WEAVIATE_GRPC_PORT"],
-                            secure=False,
-                        ),
-                    )
-                )
-                await async_client.connect()
-
-            else:
-                AppLogger.log_info(traceback.format_exc())
-                AppLogger.log_error(f"Failed to connect to vector store: {str(_ex)}")
-                raise _ex
-
-        return async_client
-
-    def initialize_vector_db_sync(self) -> WeaviateClient:
-        if self.weaviate_client and self.weaviate_client.async_client:
-            return self.weaviate_client.sync_client
-
-        sync_client = WeaviateClient(
-            connection_params=ConnectionParams(
-                http=ProtocolParams(
-                    host=ConfigManager.configs["WEAVIATE_HOST"],
-                    port=ConfigManager.configs["WEAVIATE_HTTP_PORT"],
-                    secure=False,
-                ),
-                grpc=ProtocolParams(
-                    host=ConfigManager.configs["WEAVIATE_HOST"],
-                    port=ConfigManager.configs["WEAVIATE_GRPC_PORT"],
-                    secure=False,
-                ),
-            )
-        )
-        sync_client.connect()
-        return sync_client
-
-    async def initialize_vector_db(
-        self, should_clean: bool = False, send_back_is_db_cleaned: bool = False
-    ) -> Union[Tuple[WeaviateSyncAndAsyncClients, bool], WeaviateSyncAndAsyncClients]:
-        if self.weaviate_client:
-            return self.weaviate_client
-        async_client = await self.initialize_vector_db_async()
-        sync_client = self.initialize_vector_db_sync()
-
-        self.weaviate_client = WeaviateSyncAndAsyncClients(
-            async_client=async_client,
-            sync_client=sync_client,
-        )
-
-        if not self.weaviate_client:
-            raise ValueError("Connect to vector store failed")
-
-        schema_version = await WeaviateSchemaDetailsService(weaviate_client=self.weaviate_client).get_schema_version()
-
-        is_schema_invalid = schema_version is None or schema_version != WEAVIATE_SCHEMA_VERSION
-
-        if should_clean or is_schema_invalid:
-            AppLogger.log_debug("Cleaning up the vector store")
-            self.weaviate_client.sync_client.collections.delete_all()
-
-        collections_to_initialize = self.get_required_collections() or [
-            Chunks,
-            ChunkFiles,
-            WeaviateSchemaDetails,
-            UrlsContent,
-        ]
-
-        await asyncio.gather(
-            *[self._check_and_initialize_collection(collection=collection) for collection in collections_to_initialize]
-        )
-
-        if should_clean or is_schema_invalid:
-            await WeaviateSchemaDetailsService(weaviate_client=self.weaviate_client).set_schema_version(
-                WEAVIATE_SCHEMA_VERSION
-            )
-        if send_back_is_db_cleaned:
-            return self.weaviate_client, should_clean or is_schema_invalid
-        else:
-            return self.weaviate_client
->>>>>>> 3dd9b5d1
 
     async def prefill_vector_store(
         self,
@@ -239,11 +98,7 @@
                 exclusion_chunk_hashes=[chunk.content_hash for chunk in all_chunks],
                 weaviate_client=self.weaviate_client,
             ).start_cleanup_for_chunk_and_hashes()
-<<<<<<< HEAD
-        )
-=======
         )
 
     def get_required_collections(self) -> List[Type[WeaviateBaseDAO]]:
-        return [Chunks, ChunkFiles, WeaviateSchemaDetails, UrlsContent]
->>>>>>> 3dd9b5d1
+        return [Chunks, ChunkFiles, WeaviateSchemaDetails, UrlsContent]