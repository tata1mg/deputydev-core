import asyncio
from concurrent.futures import ProcessPoolExecutor
from typing import Dict, List, Optional, Type

from prompt_toolkit.shortcuts.progress_bar import ProgressBar
from weaviate import WeaviateAsyncClient, WeaviateClient
from weaviate.connect import ConnectionParams, ProtocolParams
from weaviate.embedded import EmbeddedOptions

from deputydev_core.clients.http.service_clients.one_dev_client import \
    OneDevClient
from deputydev_core.models.dao.weaviate.base import Base as WeaviateBaseDAO
from deputydev_core.models.dao.weaviate.chunk_files import ChunkFiles
from deputydev_core.models.dao.weaviate.chunks import Chunks
from deputydev_core.models.dao.weaviate.weaviate_schema_details import \
    WeaviateSchemaDetails
from deputydev_core.services.chunking.chunker.handlers.one_dev_cli_chunker import \
    OneDevCLIChunker
from deputydev_core.services.chunking.vector_store.chunk_vector_store_cleanup_manager import \
    ChunkVectorStoreCleaneupManager
from deputydev_core.services.embedding.one_dev_embedding_manager import \
    OneDevEmbeddingManager
from deputydev_core.services.repo.local_repo.base_local_repo_service import \
    BaseLocalRepo
from deputydev_core.services.repo.local_repo.local_repo_factory import \
    LocalRepoFactory
from deputydev_core.services.repository.dataclasses.main import \
    WeaviateSyncAndAsyncClients
from deputydev_core.services.repository.weaaviate_schema_details.weaviate_schema_details_service import \
    WeaviateSchemaDetailsService
from deputydev_core.utils.app_logger import AppLogger
from deputydev_core.utils.config_manager import ConfigManager
from deputydev_core.utils.constants.constants import WEAVIATE_SCHEMA_VERSION


class InitializationManager:
    def __init__(
        self,
<<<<<<< HEAD
        repo_path: str = None,
        auth_token: str = None,
        process_executor: ProcessPoolExecutor = None,
        one_dev_client: OneDevClient = None,
=======
        repo_path: str,
        auth_token: Optional[str] = None,
        process_executor: Optional[ProcessPoolExecutor] = None,
        one_dev_client: Optional[OneDevClient] = None,
>>>>>>> 4ba8a0fa
        weaviate_client: Optional[WeaviateSyncAndAsyncClients] = None,
    ) -> None:
        self.repo_path = repo_path
        self.weaviate_client: Optional[WeaviateSyncAndAsyncClients] = weaviate_client
        self.local_repo = None
        self.embedding_manager = OneDevEmbeddingManager(auth_token=auth_token, one_dev_client=one_dev_client)
        self.process_executor = process_executor
        self.chunk_cleanup_task = None

    def get_local_repo(self, chunkable_files: List[str] = None) -> BaseLocalRepo:
        self.local_repo = LocalRepoFactory.get_local_repo(
            self.repo_path, chunkable_files=chunkable_files
        )
        return self.local_repo

    async def __check_and_initialize_collection(self, collection: Type[WeaviateBaseDAO]) -> None:
        if not self.weaviate_client:
            raise ValueError("Weaviate client is not initialized")
        exists = await self.weaviate_client.async_client.collections.exists(collection.collection_name)
        if not exists:
            await self.weaviate_client.async_client.collections.create(
                name=collection.collection_name,
                properties=collection.properties,
                references=collection.references if hasattr(collection, "references") else None,  # type: ignore
            )

    async def initialize_vector_db_async(self) -> WeaviateAsyncClient:
        if self.weaviate_client and self.weaviate_client.async_client:
            return self.weaviate_client.async_client

        async_client: Optional[WeaviateAsyncClient] = None
        try:
            async_client = WeaviateAsyncClient(
                embedded_options=EmbeddedOptions(
                    hostname=ConfigManager.configs["WEAVIATE_HOST"],
                    port=ConfigManager.configs["WEAVIATE_HTTP_PORT"],
                    grpc_port=ConfigManager.configs["WEAVIATE_GRPC_PORT"],
                    version="1.27.0",
                    additional_env_vars={
                        "LOG_LEVEL": "panic",
                    },
                ),
            )
            await async_client.connect()
        except Exception as _ex:
            if (
                "Embedded DB did not start because processes are already listening on ports http:8079 and grpc:50050"
                in str(_ex)
            ):
                async_client = WeaviateAsyncClient(
                    connection_params=ConnectionParams(
                        http=ProtocolParams(
                            host=ConfigManager.configs["WEAVIATE_HOST"],
                            port=ConfigManager.configs["WEAVIATE_HTTP_PORT"],
                            secure=False,
                        ),
                        grpc=ProtocolParams(
                            host=ConfigManager.configs["WEAVIATE_HOST"],
                            port=ConfigManager.configs["WEAVIATE_GRPC_PORT"],
                            secure=False,
                        ),
                    )
                )
                await async_client.connect()

        if not async_client:
            raise Exception("async client not initialized")
        return async_client

    def initialize_vector_db_sync(self) -> WeaviateClient:
        if self.weaviate_client and self.weaviate_client.async_client:
            return self.weaviate_client.sync_client

        sync_client = WeaviateClient(
            connection_params=ConnectionParams(
                http=ProtocolParams(
                    host=ConfigManager.configs["WEAVIATE_HOST"],
                    port=ConfigManager.configs["WEAVIATE_HTTP_PORT"],
                    secure=False,
                ),
                grpc=ProtocolParams(
                    host=ConfigManager.configs["WEAVIATE_HOST"],
                    port=ConfigManager.configs["WEAVIATE_GRPC_PORT"],
                    secure=False,
                ),
            )
        )
        sync_client.connect()
        return sync_client

    async def initialize_vector_db(self, should_clean: bool = False) -> WeaviateSyncAndAsyncClients:
        if self.weaviate_client:
            return self.weaviate_client
        async_client = await self.initialize_vector_db_async()
        sync_client = self.initialize_vector_db_sync()

        self.weaviate_client = WeaviateSyncAndAsyncClients(
            async_client=async_client,
            sync_client=sync_client,
        )

        if not self.weaviate_client:
            raise ValueError("Connect to vector store failed")

        schema_version = WeaviateSchemaDetailsService(weaviate_client=self.weaviate_client).get_schema_version()

        is_schema_invalid = schema_version is None or schema_version != WEAVIATE_SCHEMA_VERSION

        if should_clean or is_schema_invalid:
            AppLogger.log_debug("Cleaning up the vector store")
            self.weaviate_client.sync_client.collections.delete_all()

        await asyncio.gather(
            *[
                self.__check_and_initialize_collection(collection=Chunks),
                self.__check_and_initialize_collection(collection=ChunkFiles),
                self.__check_and_initialize_collection(collection=WeaviateSchemaDetails),
            ]
        )

        if should_clean or is_schema_invalid:
            WeaviateSchemaDetailsService(weaviate_client=self.weaviate_client).set_schema_version(
                WEAVIATE_SCHEMA_VERSION
            )

        return self.weaviate_client

    async def prefill_vector_store(
        self,
        chunkable_files_and_hashes: Dict[str, str],
        progressbar: Optional[ProgressBar] = None,
    ) -> None:
        if not self.local_repo:
            raise ValueError("Local repo is not initialized")

        if not self.weaviate_client:
            raise ValueError("Connect to vector store")

        all_chunks = await OneDevCLIChunker(
            local_repo=self.local_repo,
            weaviate_client=self.weaviate_client,
            embedding_manager=self.embedding_manager,
            process_executor=self.process_executor,
            progress_bar=progressbar,
            chunkable_files_and_hashes=chunkable_files_and_hashes,
        ).create_chunks_and_docs()

        # start chunk cleanup
        self.chunk_cleanup_task = asyncio.create_task(
            ChunkVectorStoreCleaneupManager(
                exclusion_chunk_hashes=[chunk.content_hash for chunk in all_chunks],
                weaviate_client=self.weaviate_client,
            ).start_cleanup_for_chunk_and_hashes()
        )

    async def cleanup(self):
        if self.chunk_cleanup_task:
            self.chunk_cleanup_task.cancel()
        if self.weaviate_client:
            self.weaviate_client.sync_client.close()
            await self.weaviate_client.async_client.close()<|MERGE_RESOLUTION|>--- conflicted
+++ resolved
@@ -36,17 +36,10 @@
 class InitializationManager:
     def __init__(
         self,
-<<<<<<< HEAD
-        repo_path: str = None,
-        auth_token: str = None,
-        process_executor: ProcessPoolExecutor = None,
-        one_dev_client: OneDevClient = None,
-=======
-        repo_path: str,
+        repo_path: Optional[str] = None,
         auth_token: Optional[str] = None,
         process_executor: Optional[ProcessPoolExecutor] = None,
         one_dev_client: Optional[OneDevClient] = None,
->>>>>>> 4ba8a0fa
         weaviate_client: Optional[WeaviateSyncAndAsyncClients] = None,
     ) -> None:
         self.repo_path = repo_path
