--- conflicted
+++ resolved
@@ -2,10 +2,6 @@
 
 from deputydev_core.clients.http.base_http_client import BaseHTTPClient
 from deputydev_core.clients.http.service_clients.constants import (
-<<<<<<< HEAD
-    HOST, LIMIT, LIMIT_PER_HOST, TIMEOUT, TTL_DNS_CACHE)
-from deputydev_core.utils.constants import APP_VERSION
-=======
     HOST,
     LIMIT,
     LIMIT_PER_HOST,
@@ -13,7 +9,6 @@
     TTL_DNS_CACHE,
 )
 from deputydev_core.utils.constants.constants import APP_VERSION
->>>>>>> 76b06fef
 from deputydev_core.utils.exceptions import InvalidVersionException
 
 
