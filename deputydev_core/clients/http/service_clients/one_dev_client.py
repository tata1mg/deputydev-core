from typing import Any, Dict, Optional

from deputydev_core.clients.http.base_http_client import BaseHTTPClient
from deputydev_core.clients.http.service_clients.constants import (
    HOST,
    LIMIT,
    LIMIT_PER_HOST,
    TIMEOUT,
    TTL_DNS_CACHE,
)
from deputydev_core.utils.constants.constants import APP_VERSION
from deputydev_core.utils.exceptions import InvalidVersionException


class OneDevClient(BaseHTTPClient):
    """
    Class to handle all the inter service requests to OneDev service
    """

    def __init__(self, host_and_timeout: Optional[Dict[str, Any]] = None):
        self._host: str = host_and_timeout["HOST"] if host_and_timeout is not None else HOST
        super().__init__(
            timeout=(host_and_timeout["TIMEOUT"] if host_and_timeout is not None else TIMEOUT),
            limit=LIMIT,
            limit_per_host=LIMIT_PER_HOST,
            ttl_dns_cache=TTL_DNS_CACHE,
        )

    def build_common_headers(self, headers):
        headers = headers or {}
        headers.update({"x-cli-app-version": APP_VERSION})
        return headers

    async def request(
            self,
            method: str,
            url: str,
            params: Optional[Dict[str, str]] = None,
            headers: Optional[Dict[str, str]] = None,
            data: Optional[Dict[str, Any]] = None,
            json: Optional[Dict[str, Any]] = None,
            skip_auth_headers: bool = False,
    ):
        headers = self.build_common_headers(headers)
        if not skip_auth_headers:
            auth_headers = await self.auth_headers()
            headers.update(auth_headers)
        response = await self._request(
            method=method,
            url=url,
            params=params,
            headers=headers,
            data=data,
            json=json,
        )
        parsed_response = await response.json()
        if parsed_response["status_code"] == 400:
<<<<<<< HEAD
            if parsed_response.get("meta") and parsed_response["meta"]["error_code"] == 101:
                raise InvalidVersionException(message=parsed_response["error"]["message"])
        return response

    async def generate_code(self, payload: Dict[str, Any], headers: Dict[str, str]) -> Dict[str, Any]:
        path = "/end_user/v1/generate-code"
        result = await self.post(self._host + path, json=payload, headers=headers)
        return (await result.json()).get("data")

    async def generate_docs(self, payload: Dict[str, Any], headers: Dict[str, str]) -> Dict[str, Any]:
        path = "/end_user/v1/generate-docs"
        result = await self.post(url=self._host + path, json=payload, headers=headers)
        return (await result.json()).get("data")

    async def generate_test_cases(self, payload: Dict[str, Any], headers: Dict[str, str]) -> Dict[str, Any]:
        path = "/end_user/v1/generate-test-cases"
        result = await self.post(url=self._host + path, json=payload, headers=headers)
        return (await result.json()).get("data")

    async def generate_code_plan(self, payload: Dict[str, Any], headers: Dict[str, str]) -> Dict[str, Any]:
        path = "/end_user/v1/generate-code-plan"
        result = await self.post(url=self._host + path, json=payload, headers=headers)
        return (await result.json()).get("data")

    async def generate_diff(self, payload: Optional[Dict[str, Any]], headers: Dict[str, str]) -> Dict[str, Any]:
        path = "/end_user/v1/generate-diff"
        result = await self.post(url=self._host + path, json=payload, headers=headers)
        return (await result.json()).get("data")

    async def iterative_chat(self, payload: Dict[str, Any], headers: Dict[str, str]) -> Dict[str, Any]:
        path = "/end_user/v1/iterative-chat"
        result = await self.post(url=self._host + path, json=payload, headers=headers)
        return (await result.json()).get("data")

    async def record_feedback(self, payload: Dict[str, Any], headers: Dict[str, str]) -> Dict[str, Any]:
        path = "/end_user/v1/record-feedback"
        result = await self.post(url=self._host + path, json=payload, headers=headers)
        return (await result.json()).get("data")

    async def plan_to_code(self, payload: Dict[str, Any], headers: Dict[str, str]) -> Dict[str, Any]:
        path = "/end_user/v1/plan-code-generation"
        result = await self.post(url=self._host + path, json=payload, headers=headers)
        return (await result.json()).get("data")

    async def get_registered_repo_details(self, payload: Dict[str, Any], headers: Dict[str, str]) -> Dict[str, Any]:
        path = "/end_user/v1/get-registered-repo-details"
        result = await self.get(url=self._host + path, headers=headers, params=payload)
        return (await result.json()).get("data")

    async def get_job_status(self, payload: Dict[str, Any], headers: Dict[str, str]) -> Dict[str, Any]:
        path = "/end_user/v1/get-job-status"
        result = await self.get(url=self._host + path, headers=headers, params=payload)
        return (await result.json()).get("data")

    async def create_embedding(self, payload: Dict[str, Any], headers: Dict[str, str]) -> Dict[str, Any]:
        path = "/end_user/v1/create-embedding"
        result = await self.post(url=self._host + path, json=payload, headers=headers)
        return (await result.json()).get("data")

    async def verify_auth_token(self, headers: Dict[str, str]) -> Dict[str, Any]:
        """
        Verify the authentication token for the user.

        Args:
            headers (Dict[str, str]): The headers containing the authentication token.

        Returns:
            Dict[str, Any]: A dictionary containing the verification result if successful, otherwise None.

        Raises:
            Exception: Raises an exception if the request fails or the response is not valid.
        """
        path = "/end_user/v1/verify-auth-token"
        result = await self.post(url=self._host + path, headers=headers)
        return (await result.json()).get("data")

    async def get_session(self, headers: Dict[str, str]) -> Dict[str, Any]:
        """
        Retrieve the session information for the user.

        Args:
            headers (Dict[str, str]): The headers containing authentication information.

        Returns:
            Dict[str, Any]: A dictionary containing the session data if successful, otherwise None.

        Raises:
            Exception: Raises an exception if the request fails or the response is not valid.
        """
        path = "/end_user/v1/get-session"
        result = await self.get(url=self._host + path, headers=headers)
        return (await result.json()).get("data")

    async def get_essential_configs(self, headers: Dict[str, str]) -> Optional[Dict[str, Any]]:
        path = "/end_user/v1/get-essential-configs"
        result = await self.get(url=self._host + path, headers=headers)
        return (await result.json()).get("data")

    async def get_configs(self, headers: Dict[str, str]) -> Optional[Dict[str, Any]]:
        path = "/end_user/v1/get-configs"
        result = await self.get(url=self._host + path, headers=headers)
        return (await result.json()).get("data")

    async def fetch_relevant_chat_history(self, payload: Dict[str, Any], headers: Dict[str, str]) -> Dict[str, Any]:
        path = "/end_user/v1/relevant-chat-history"
        result = await self.post(url=self._host + path, json=payload, headers=headers)
        return (await result.json()).get("data")

    async def llm_reranking(self, payload: Dict[str, Any], headers: Dict[str, str]):
        path = "/end_user/v1/llm_reranking"
        result = await self.post(url=self._host + path, json=payload, headers=headers)
        return (await result.json()).get("data")
=======
            if (
                    parsed_response.get("meta")
                    and parsed_response["meta"]["error_code"] == 101
            ):
                raise InvalidVersionException(
                    message=parsed_response["error"]["message"]
                )
        return response

    async def create_embedding(
            self, payload: Dict[str, Any], headers: Dict[str, str]
    ) -> Dict[str, Any]:
        raise NotImplementedError()
>>>>>>> c8522d63
<|MERGE_RESOLUTION|>--- conflicted
+++ resolved
@@ -32,14 +32,14 @@
         return headers
 
     async def request(
-            self,
-            method: str,
-            url: str,
-            params: Optional[Dict[str, str]] = None,
-            headers: Optional[Dict[str, str]] = None,
-            data: Optional[Dict[str, Any]] = None,
-            json: Optional[Dict[str, Any]] = None,
-            skip_auth_headers: bool = False,
+        self,
+        method: str,
+        url: str,
+        params: Optional[Dict[str, str]] = None,
+        headers: Optional[Dict[str, str]] = None,
+        data: Optional[Dict[str, Any]] = None,
+        json: Optional[Dict[str, Any]] = None,
+        skip_auth_headers: bool = False,
     ):
         headers = self.build_common_headers(headers)
         if not skip_auth_headers:
@@ -55,131 +55,9 @@
         )
         parsed_response = await response.json()
         if parsed_response["status_code"] == 400:
-<<<<<<< HEAD
             if parsed_response.get("meta") and parsed_response["meta"]["error_code"] == 101:
                 raise InvalidVersionException(message=parsed_response["error"]["message"])
         return response
 
-    async def generate_code(self, payload: Dict[str, Any], headers: Dict[str, str]) -> Dict[str, Any]:
-        path = "/end_user/v1/generate-code"
-        result = await self.post(self._host + path, json=payload, headers=headers)
-        return (await result.json()).get("data")
-
-    async def generate_docs(self, payload: Dict[str, Any], headers: Dict[str, str]) -> Dict[str, Any]:
-        path = "/end_user/v1/generate-docs"
-        result = await self.post(url=self._host + path, json=payload, headers=headers)
-        return (await result.json()).get("data")
-
-    async def generate_test_cases(self, payload: Dict[str, Any], headers: Dict[str, str]) -> Dict[str, Any]:
-        path = "/end_user/v1/generate-test-cases"
-        result = await self.post(url=self._host + path, json=payload, headers=headers)
-        return (await result.json()).get("data")
-
-    async def generate_code_plan(self, payload: Dict[str, Any], headers: Dict[str, str]) -> Dict[str, Any]:
-        path = "/end_user/v1/generate-code-plan"
-        result = await self.post(url=self._host + path, json=payload, headers=headers)
-        return (await result.json()).get("data")
-
-    async def generate_diff(self, payload: Optional[Dict[str, Any]], headers: Dict[str, str]) -> Dict[str, Any]:
-        path = "/end_user/v1/generate-diff"
-        result = await self.post(url=self._host + path, json=payload, headers=headers)
-        return (await result.json()).get("data")
-
-    async def iterative_chat(self, payload: Dict[str, Any], headers: Dict[str, str]) -> Dict[str, Any]:
-        path = "/end_user/v1/iterative-chat"
-        result = await self.post(url=self._host + path, json=payload, headers=headers)
-        return (await result.json()).get("data")
-
-    async def record_feedback(self, payload: Dict[str, Any], headers: Dict[str, str]) -> Dict[str, Any]:
-        path = "/end_user/v1/record-feedback"
-        result = await self.post(url=self._host + path, json=payload, headers=headers)
-        return (await result.json()).get("data")
-
-    async def plan_to_code(self, payload: Dict[str, Any], headers: Dict[str, str]) -> Dict[str, Any]:
-        path = "/end_user/v1/plan-code-generation"
-        result = await self.post(url=self._host + path, json=payload, headers=headers)
-        return (await result.json()).get("data")
-
-    async def get_registered_repo_details(self, payload: Dict[str, Any], headers: Dict[str, str]) -> Dict[str, Any]:
-        path = "/end_user/v1/get-registered-repo-details"
-        result = await self.get(url=self._host + path, headers=headers, params=payload)
-        return (await result.json()).get("data")
-
-    async def get_job_status(self, payload: Dict[str, Any], headers: Dict[str, str]) -> Dict[str, Any]:
-        path = "/end_user/v1/get-job-status"
-        result = await self.get(url=self._host + path, headers=headers, params=payload)
-        return (await result.json()).get("data")
-
     async def create_embedding(self, payload: Dict[str, Any], headers: Dict[str, str]) -> Dict[str, Any]:
-        path = "/end_user/v1/create-embedding"
-        result = await self.post(url=self._host + path, json=payload, headers=headers)
-        return (await result.json()).get("data")
-
-    async def verify_auth_token(self, headers: Dict[str, str]) -> Dict[str, Any]:
-        """
-        Verify the authentication token for the user.
-
-        Args:
-            headers (Dict[str, str]): The headers containing the authentication token.
-
-        Returns:
-            Dict[str, Any]: A dictionary containing the verification result if successful, otherwise None.
-
-        Raises:
-            Exception: Raises an exception if the request fails or the response is not valid.
-        """
-        path = "/end_user/v1/verify-auth-token"
-        result = await self.post(url=self._host + path, headers=headers)
-        return (await result.json()).get("data")
-
-    async def get_session(self, headers: Dict[str, str]) -> Dict[str, Any]:
-        """
-        Retrieve the session information for the user.
-
-        Args:
-            headers (Dict[str, str]): The headers containing authentication information.
-
-        Returns:
-            Dict[str, Any]: A dictionary containing the session data if successful, otherwise None.
-
-        Raises:
-            Exception: Raises an exception if the request fails or the response is not valid.
-        """
-        path = "/end_user/v1/get-session"
-        result = await self.get(url=self._host + path, headers=headers)
-        return (await result.json()).get("data")
-
-    async def get_essential_configs(self, headers: Dict[str, str]) -> Optional[Dict[str, Any]]:
-        path = "/end_user/v1/get-essential-configs"
-        result = await self.get(url=self._host + path, headers=headers)
-        return (await result.json()).get("data")
-
-    async def get_configs(self, headers: Dict[str, str]) -> Optional[Dict[str, Any]]:
-        path = "/end_user/v1/get-configs"
-        result = await self.get(url=self._host + path, headers=headers)
-        return (await result.json()).get("data")
-
-    async def fetch_relevant_chat_history(self, payload: Dict[str, Any], headers: Dict[str, str]) -> Dict[str, Any]:
-        path = "/end_user/v1/relevant-chat-history"
-        result = await self.post(url=self._host + path, json=payload, headers=headers)
-        return (await result.json()).get("data")
-
-    async def llm_reranking(self, payload: Dict[str, Any], headers: Dict[str, str]):
-        path = "/end_user/v1/llm_reranking"
-        result = await self.post(url=self._host + path, json=payload, headers=headers)
-        return (await result.json()).get("data")
-=======
-            if (
-                    parsed_response.get("meta")
-                    and parsed_response["meta"]["error_code"] == 101
-            ):
-                raise InvalidVersionException(
-                    message=parsed_response["error"]["message"]
-                )
-        return response
-
-    async def create_embedding(
-            self, payload: Dict[str, Any], headers: Dict[str, str]
-    ) -> Dict[str, Any]:
-        raise NotImplementedError()
->>>>>>> c8522d63
+        raise NotImplementedError()