--- conflicted
+++ resolved
@@ -17,10 +17,6 @@
         # This allows the AppLogger to be used without sanic
         try:
             from sanic import Sanic
-<<<<<<< HEAD
-            from sanic.log import logger as sanic_logger
-=======
->>>>>>> 269a1f76
 
             app = Sanic.get_app()
             return True if app else False
