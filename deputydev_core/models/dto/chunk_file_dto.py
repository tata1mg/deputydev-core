from datetime import datetime
from typing import List, Optional

from pydantic import BaseModel

from deputydev_core.services.chunking.dataclass.main import ChunkMetadata


class ChunkFileDTO(BaseModel):
    id: Optional[str] = None
    chunk_hash: str
    file_path: str
    file_hash: str
    start_line: int
    end_line: int
    total_chunks: int
    classes: List[str]
    functions: List[str]
    entities: str
<<<<<<< HEAD
=======
    meta_info: Optional[ChunkMetadata]
>>>>>>> 14de5c25
    created_at: Optional[datetime] = None
    updated_at: Optional[datetime] = None<|MERGE_RESOLUTION|>--- conflicted
+++ resolved
@@ -17,9 +17,6 @@
     classes: List[str]
     functions: List[str]
     entities: str
-<<<<<<< HEAD
-=======
     meta_info: Optional[ChunkMetadata]
->>>>>>> 14de5c25
     created_at: Optional[datetime] = None
     updated_at: Optional[datetime] = None